[project]
name = "aqtinstall"
description = "Another unofficial Qt installer"
license = {text = "MIT License"}
authors = [
    {name = "Hiroshi Miura", email = "miurahr@linux.com"},
]
classifiers = [
    "Development Status :: 4 - Beta",
    "Environment :: Console",
    "Environment :: X11 Applications :: Qt",
    "Intended Audience :: Developers",
    "License :: OSI Approved :: MIT License",
    "Operating System :: MacOS :: MacOS X",
    "Operating System :: Microsoft :: Windows",
    "Operating System :: POSIX",
    "Operating System :: POSIX :: Linux",
    "Programming Language :: Python",
    "Programming Language :: C++",
    "Topic :: Software Development",
    "Topic :: Software Development :: Libraries",
]
requires-python = ">=3.7"
dependencies = [
    "bs4",  # canonical name is beautifulsoup4
    "defusedxml",
    "humanize",
    "patch>=1.16",
    "py7zr>=0.20.6",
    "requests>2.20.0",
    "semantic-version",
    "texttable",
]
dynamic = ["version", "readme"]

[tool.setuptools]
packages = ["aqt"]

[tool.setuptools.dynamic]
readme = {file = ["README.rst"]}

[tool.setuptools.package-data]
aqt = ["*.yml", "*.json", "*.ini"]

[project.scripts]
aqt = "aqt.__main__:main"

[project.optional-dependencies]
test = [
    "pytest>=6.0",
    "pytest-pep8",
    "pytest-remotedata<0.4.0",
    "pytest-cov",
    "pytest-socket",
    "pytest-leaks",
    "pytest-timeout",
    "pympler",
]
check = [
    "mypy>=0.990",
    "flake8<6",
    "flake8-black",
    "flake8-colors",
    "flake8-isort>=5.0.3,<6.0.0",
    "flake8-pyi",
    "flake8-typing-imports",
    "docutils",
    "check-manifest",
    "readme-renderer",
    "pygments",
    "packaging",
]
docs = [
    "sphinx>=7.0",
    "sphinx_rtd_theme>=1.3",
<<<<<<< HEAD
    "sphinx-py3doc-enhanced-theme>=2.4",
=======
    "sphinx-py3doc-enhanced-theme",
>>>>>>> 9101c121
]

[project.urls]
Documentation = "https://aqtinstall.readthedocs.io/"
"Bug Tracker" = "https://github.com/miurahr/aqtinstall/issues"
Wiki = "https://github.com/miurahr/aqtinstall/wiki"
Source = "https://github.com/miurahr/aqtinstall"
Changelog = "https://aqtinstall.readthedocs.io/en/latest/CHANGELOG.html"

[build-system]
requires = ["setuptools>=61", "wheel", "setuptools_scm[toml]>=6.4"]
build-backend = "setuptools.build_meta"

[tool.setuptools_scm]
local_scheme = "no-local-version"
write_to = "aqt/version.py"
write_to_template = """
__version__ = \"{version}\"
"""
tag_regex = "^(?P<prefix>v)?(?P<version>[^\\+]+)(?P<suffix>.*)?$"

[tool.check-manifest]
ignore = ["aqt/version.py","azure-pipelines.yml", ".readthedocs.yml", "ci/*"]

[tool.coverage.run]
branch = true
parallel = true
source = ["aqt", "tests"]

[tool.coverage.report]
show_missing = true
exclude_lines = ["if __name__ == .__main__.:", "pragma: no-cover", "@abstract", "def __repr__"]

[tool.black]
line-length = 125
target-version = ['py39']

[tool.isort]
line_length = 125
known_first_party = "aqt"
known_third_party = ["docutils", "flake8", "pyannotate_runtime", "pytest", "pytz", "requests", "setuptools", "sphinx", "yaml", "packaging"]
multi_line_output = 3
include_trailing_comma = true
force_grid_wrap = 0
use_parentheses = true
ensure_newline_before_comments = true

[tool.mypy]
# Untyped definitions and calls are disable in default
check_untyped_defs = false
disallow_incomplete_defs = false
disallow_untyped_calls = false
disallow_untyped_defs = false
disallow_untyped_decorators = false
# not a all 3rd party package has type hints
ignore_missing_imports = true
# Optional check: implicit check enabled in mypy 0.980 or before
strict_optional = true
implicit_optional = false
# Enable incremental mode and use sqlite cache
incremental = true
sqlite_cache = true
# Enables PEP 420 style namespace packages
namespace_packages = true
# Control error output
pretty = true
color_output = true
show_error_context = false
show_column_numbers = true
error_summary = true
# configuring warnings
warn_no_return = true
warn_redundant_casts = true
warn_return_any = true
warn_unreachable = true
warn_unused_ignores = true

# TODO: Remove this `ignore_missing_imports` and add type stubs.
# See https://mypy.readthedocs.io/en/stable/running_mypy.html#missing-imports
[[tool.mypy.overrides]]
module = "texttable"
ignore_missing_imports = true

[tool.pytest.ini_options]
minversion = "6.0"
testpaths = ["tests"]
python_files = "test*.py"
norecursedirs = [".git", "_build", "tmp", ".eggs"]
timeout = 480
markers = [
    "unit: mark a test as an unit test.",
    "enable_socket : mark a test with enabling socket.",
    "remote_data: mark a test with remote data.",
]

[tool.tox]
legacy_tox_ini = """
[tox]
envlist = check, docs, py{37,38,39,310,311}, py39d, mprof, fil, mypy
isolated_build = True

[testenv]
passenv =
    GITHUB*
    APPVEYOR*
    TRAVIS*
    COVERALLS_*
    PYTEST_ADDOPTS
extras = test, check, docs
commands =
    python -m pytest -vv

[testenv:check]
basepython = python3.9
extras = check
commands =
    check-manifest {toxinidir}
    flake8 aqt tests

[testenv:mypy]
basepython = python3.9
extras = check
commands = mypy aqt
deps =
    types-requests
    types-beautifulsoup4
    types-psutil

[testenv:docs]
basepython = python3.9
extras = docs
commands =
    sphinx-build {posargs:-E} -W -b html docs build/docs
    sphinx-build -W -b linkcheck docs build/docs

[testenv:py39d]
basepython = python3.9d
extras = test
commands =
    python3.9-dbg -m pytest -v --no-cov -R : -k "test_install"
deps =
    pytest
    pytest-leaks
    pytest-remotedata<0.4.0
    pytest-socket
    pytest-cov

[testenv:mprof]
basepython = python3.9
commands =
    mprof run --multiprocess python -m aqt install-qt -O /tmp -d /tmp linux desktop 6.2.1
    mprof plot --output memory-profile.png
deps =
    memory_profiler
    matplotlib

[testenv:fil]
basepython = python3.9
commands =
    fil-profile run -m aqt install-qt -O /tmp -d /tmp linux desktop 6.2.1
deps =
    filprofiler

[testenv:coveralls]
deps =
    coveralls
skip_install = true
commands =
    coveralls []

[gh-actions]
python =
    3.8: py38
    3.9: py39, docs, check, mypy
    3.10: py310
    3.11: py311
"""<|MERGE_RESOLUTION|>--- conflicted
+++ resolved
@@ -73,11 +73,7 @@
 docs = [
     "sphinx>=7.0",
     "sphinx_rtd_theme>=1.3",
-<<<<<<< HEAD
     "sphinx-py3doc-enhanced-theme>=2.4",
-=======
-    "sphinx-py3doc-enhanced-theme",
->>>>>>> 9101c121
 ]
 
 [project.urls]
