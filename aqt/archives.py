--- conflicted
+++ resolved
@@ -73,23 +73,13 @@
             self.logger = logging
         else:
             self.logger = getLogger('aqt')
-<<<<<<< HEAD
+        for m in modules if modules is not None else []:
+            fqmn = "qt.qt5.{}.{}.{}".format(self.qt_ver_num, m, arch)
+            self.mod_list.append(fqmn)
         self._get_archives()
 
     def _get_archives(self):
         qt_ver_num = self.version.replace(".", "")
-=======
-        for m in modules if modules is not None else []:
-            fqmn = "qt.qt5.{}.{}.{}".format(self.qt_ver_num, m, arch)
-            self.mod_list.append(fqmn)
-        self._get_archives(os_name)
-
-    def _get_archives(self, os_name):
-        if os_name == 'windows':
-            archive_url = self.base + os_name + '_x86/' + self.target + '/' + 'qt5_' + self.qt_ver_num + '/'
-        else:
-            archive_url = self.base + os_name + '_x64/' + self.target + '/' + 'qt5_' + self.qt_ver_num + '/'
->>>>>>> f035f7bf
 
         # Get packages index
         archive_url = "{0}{1}{2}{3}/qt5_{4}{5}".format(self.base, self.os_name,
@@ -110,14 +100,12 @@
                 for m in ('qtcharts', 'qtdatavis3d', 'qtlottie', 'qtnetworkauth', 'qtpurchasing', 'qtquicktimeline',
                           'qtscript', 'qtvirtualkeyboard', 'qtwebglplugin'):
                     target_packages.append("qt.qt5.{}.{}.{}".format(qt_ver_num, m, self.arch))
-            # TODO: optional packages here
-
+            target_packages.extend(self.mod_list)
             self.update_xml = ElementTree.fromstring(r.text)
             for packageupdate in self.update_xml.iter("PackageUpdate"):
                 name = packageupdate.find("Name").text
                 if packageupdate.find("DownloadableArchives").text is None:
                     continue
-<<<<<<< HEAD
                 if name in target_packages:
                     downloadable_archives = packageupdate.find("DownloadableArchives").text.split(", ")
                     full_version = packageupdate.find("Version").text
@@ -126,24 +114,6 @@
                         package_url = archive_url + name + "/" + full_version + archive
                         self.archives.append(QtPackage(name, package_url, archive, package_desc,
                                                        has_mirror=self.has_mirror))
-=======
-                if name == "qt.qt5.{}.{}".format(self.qt_ver_num, self.arch):
-                    pass
-                elif name == "qt.{}.{}".format(self.qt_ver_num, self.arch):
-                    pass
-                elif name in self.mod_list:
-                    pass
-                else:
-                    continue
-                downloadable_archives = packageupdate.find("DownloadableArchives").text.split(", ")
-                full_version = packageupdate.find("Version").text
-                package_desc = packageupdate.find("Description").text
-                for archive in downloadable_archives:
-                    package_url = archive_url + name + "/" + full_version + archive
-                    self.archives.append(QtPackage(name, package_url, archive, package_desc,
-                                                   has_mirror=self.has_mirror))
->>>>>>> f035f7bf
-
         if len(self.archives) == 0:
             print("Error while parsing package information!")
             exit(1)
@@ -165,12 +135,8 @@
 
     def __init__(self, os_name, tool_name, version, arch, mirror=None, logging=None):
         self.tool_name = tool_name
-<<<<<<< HEAD
         self.os_name = os_name
-        super(ToolArchives, self).__init__(os_name, 'desktop', version, arch, mirror, logging)
-=======
         super(ToolArchives, self).__init__(os_name, 'desktop', version, arch, mirror=mirror, logging=logging)
->>>>>>> f035f7bf
 
     def _get_archives(self):
         if self.os_name == 'windows':
