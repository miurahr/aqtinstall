#!/usr/bin/env python
#
# Copyright (C) 2018 Linus Jahn <lnj@kaidan.im>
# Copyright (C) 2019-2021 Hiroshi Miura <miurahr@linux.com>
#
# Permission is hereby granted, free of charge, to any person obtaining a copy of
# this software and associated documentation files (the "Software"), to deal in
# the Software without restriction, including without limitation the rights to
# use, copy, modify, merge, publish, distribute, sublicense, and/or sell copies of
# the Software, and to permit persons to whom the Software is furnished to do so,
# subject to the following conditions:
#
# The above copyright notice and this permission notice shall be included in all
# copies or substantial portions of the Software.
#
# THE SOFTWARE IS PROVIDED "AS IS", WITHOUT WARRANTY OF ANY KIND, EXPRESS OR
# IMPLIED, INCLUDING BUT NOT LIMITED TO THE WARRANTIES OF MERCHANTABILITY, FITNESS
# FOR A PARTICULAR PURPOSE AND NONINFRINGEMENT. IN NO EVENT SHALL THE AUTHORS OR
# COPYRIGHT HOLDERS BE LIABLE FOR ANY CLAIM, DAMAGES OR OTHER LIABILITY, WHETHER
# IN AN ACTION OF CONTRACT, TORT OR OTHERWISE, ARISING FROM, OUT OF OR IN
# CONNECTION WITH THE SOFTWARE OR THE USE OR OTHER DEALINGS IN THE SOFTWARE.
import itertools
import random
import re
import xml.etree.ElementTree as ElementTree
from logging import getLogger
from typing import Callable, Generator, Iterable, Iterator, List, Optional, Tuple, Union

import bs4
import requests
from semantic_version import Version

<<<<<<< HEAD
from aqt import helper
from aqt.exceptions import ArchiveListError, CliInputError, NoPackageFound
from aqt.helper import (
    ArchiveId,
    ListOfStr,
    Settings,
    Tools,
    Versions,
    getUrl,
    xml_to_modules,
)
=======
from semantic_version import SimpleSpec, Version

from aqt.exceptions import ArchiveListError, NoPackageFound
from aqt.helper import Settings, getUrl
>>>>>>> bb192b37


class TargetConfig:
    def __init__(self, version, target, arch, os_name):
        self.version = str(version)
        self.target = target
        self.arch = arch
        self.os_name = os_name


class ListCommand:
    """Encapsulate all parts of the `aqt list` command"""

    def __init__(
        self,
        archive_id: ArchiveId,
        *,
        filter_minor: Optional[int] = None,
        is_latest_version: bool = False,
        modules_ver: Optional[str] = None,
        extensions_ver: Optional[str] = None,
        architectures_ver: Optional[str] = None,
        http_fetcher: Optional[Callable[[str], str]] = None,
    ):
        """
        Construct ListCommand.
        @param filter_minor         When set, the ListCommand will filter out all versions of
                                    Qt that don't match this minor version.
        @param is_latest_version    When True, the ListCommand will find all versions of Qt
                                    matching filters, and only print the most recent version
        @param modules_ver          Version of Qt for which to list modules
        @param extensions_ver       Version of Qt for which to list extensions
        @param architectures_ver    Version of Qt for which to list architectures
        @param http_fetcher         Function used to fetch documents via http
        """
        self.logger = getLogger("aqt")
        self.http_fetcher = (
            http_fetcher if http_fetcher else ListCommand._default_http_fetcher
        )
        self.archive_id = archive_id
        self.filter_minor = filter_minor

        if is_latest_version:
            self.request_type = "latest version"
            self._action = self.fetch_latest_version
        elif modules_ver:
            self.request_type = "modules"
            self._action = lambda: self.fetch_modules(self._to_version(modules_ver))
        elif extensions_ver:
            self.request_type = "extensions"
            self._action = lambda: self.fetch_extensions(
                self._to_version(extensions_ver)
            )
        elif architectures_ver:
            self.request_type = "architectures"
            self._action = lambda: self.fetch_arches(
                self._to_version(architectures_ver)
            )
        elif archive_id.is_tools():
            self.request_type = "tools"
            self._action = self.fetch_tools
        else:
            self.request_type = "versions"
            self._action = self.fetch_versions

    def action(self) -> Union[Optional[Version], ListOfStr, Tools, Versions]:
        return self._action()

    def run(self) -> int:
        try:
            output = self.action()
            if not output:
                self.logger.info(
                    "No {} available for this request.".format(self.request_type)
                )
                self.print_suggested_follow_up(self.logger.info)
                return 1
            print(str(output))
            return 0
        except CliInputError as e:
            self.logger.error("Command line input error: {}".format(e))
            return 1
        except requests.RequestException as e:
            self.logger.error("{}".format(e))
            self.print_suggested_follow_up(self.logger.error)
            return 1

    def fetch_modules(self, version: Version) -> helper.ListOfStr:
        return self.get_modules_architectures_for_version(version=version)[0]

    def fetch_arches(self, version: Version) -> helper.ListOfStr:
        return self.get_modules_architectures_for_version(version=version)[1]

    def fetch_extensions(self, version: Version) -> helper.ListOfStr:
        versions_extensions = ListCommand.get_versions_extensions(
            self.http_fetcher(self.archive_id.to_url()), self.archive_id.category
        )
        filtered = filter(
            lambda ver_ext: ver_ext[0] == version and ver_ext[1],
            versions_extensions,
        )
        return ListOfStr(strings=list(map(lambda ver_ext: ver_ext[1], filtered)))

    def fetch_versions(self) -> helper.Versions:
        def filter_by(ver_ext: Tuple[Optional[Version], str]) -> bool:
            version, extension = ver_ext
            return (
                version
                and (self.filter_minor is None or self.filter_minor == version.minor)
                and (self.archive_id.extension == extension)
            )

        def get_version(ver_ext: Tuple[Version, str]):
            return ver_ext[0]

        versions_extensions = ListCommand.get_versions_extensions(
            self.http_fetcher(self.archive_id.to_url()), self.archive_id.category
        )
        versions = sorted(
            filter(None, map(get_version, filter(filter_by, versions_extensions)))
        )
        iterables = itertools.groupby(versions, lambda version: version.minor)
        return Versions(iterables)

    def fetch_latest_version(self) -> Optional[Version]:
        return self.fetch_versions().latest()

    def fetch_tools(self) -> helper.Tools:
        html_doc = self.http_fetcher(self.archive_id.to_url())
        return Tools(tools=list(ListCommand.iterate_folders(html_doc, "tools")))

    def _to_version(self, qt_ver: str) -> Version:
        """
        Turns a string in the form of `5.X.Y | latest` into a semantic version.
        If the string does not fit either of these forms, CliInputError will be raised.
        If qt_ver == latest, and no versions exist corresponding to the filters specified,
        then CliInputError will be raised.
        If qt_ver == latest, and an HTTP error occurs, requests.RequestException will be raised.
        @param qt_ver   Either the literal string `latest`, or a semantic version
                        with each part separated with dots.
        """
        assert qt_ver
        if qt_ver == "latest":
            latest_version = self.fetch_latest_version()
            if not latest_version:
                msg = "There is no latest version of Qt with the criteria '{}'".format(
                    self.describe_filters()
                )
                raise CliInputError(msg)
            return latest_version
        version = helper.to_version(qt_ver)
        if self.archive_id.is_major_ver_mismatch(version):
            msg = "Major version mismatch between {} and {}".format(
                self.archive_id.category, version
            )
            raise CliInputError(msg)
        return version

    @staticmethod
    def _default_http_fetcher(rest_of_url: str):
        settings = Settings()  # Borg/Singleton ensures we get the right settings
        return helper.request_http_with_failover(
            base_urls=[settings.baseurl, random.choice(settings.fallbacks)],
            rest_of_url=rest_of_url,
            timeout=(settings.connection_timeout, settings.response_timeout),
        )

    @staticmethod
    def iterate_folders(
        html_doc: str, filter_category: str = ""
    ) -> Generator[str, None, None]:
        def table_row_to_folder(tr: bs4.element.Tag) -> str:
            try:
                return tr.find_all("td")[1].a.contents[0].rstrip("/")
            except (AttributeError, IndexError):
                return ""

        soup: bs4.BeautifulSoup = bs4.BeautifulSoup(html_doc, "html.parser")
        for row in soup.body.table.find_all("tr"):
            content: str = table_row_to_folder(row)
            if not content or content == "Parent Directory":
                continue
            if content.startswith(filter_category):
                yield content

    @staticmethod
    def get_versions_extensions(
        html_doc: str, category: str
    ) -> Iterator[Tuple[Optional[Version], str]]:
        def folder_to_version_extension(folder: str) -> Tuple[Optional[Version], str]:
            components = folder.split("_", maxsplit=2)
            ext = "" if len(components) < 3 else components[2]
            ver = "" if len(components) < 2 else components[1]
            return (
                helper.get_semantic_version(qt_ver=ver, is_preview="preview" in ext),
                ext,
            )

        return map(
            folder_to_version_extension, ListCommand.iterate_folders(html_doc, category)
        )

    def get_modules_architectures_for_version(
        self, version: Version
    ) -> Tuple[ListOfStr, ListOfStr]:
        """Returns [list of modules, list of architectures]"""
        patch = (
            ""
            if version.prerelease or self.archive_id.is_preview()
            else str(version.patch)
        )
        qt_ver_str = "{}{}{}".format(version.major, version.minor, patch)
        # Example: re.compile(r"^(preview\.)?qt\.(qt5\.)?590\.(.+)$")
        pattern = re.compile(
            r"^(preview\.)?qt\.(qt"
            + str(version.major)
            + r"\.)?"
            + qt_ver_str
            + r"\.(.+)$"
        )

        def to_module_arch(name: str) -> Tuple[Optional[str], Optional[str]]:
            _match = pattern.match(name)
            if not _match:
                return None, None
            module_with_arch = _match.group(3)
            if self.archive_id.is_no_arch() or "." not in module_with_arch:
                return module_with_arch, None
            module, arch = module_with_arch.rsplit(".", 1)
            return module, arch

        def has_nonempty_downloads(element: ElementTree.Element) -> bool:
            """Returns True if the element has an empty '<DownloadableArchives/>' tag"""
            downloads = element.find("DownloadableArchives")
            return downloads is not None and downloads.text

        rest_of_url = self.archive_id.to_url(
            qt_version_no_dots=qt_ver_str, file="Updates.xml"
        )
        xml = self.http_fetcher(rest_of_url)  # raises RequestException

        # We want the names of modules, regardless of architecture:
        modules = xml_to_modules(
            xml,
            predicate=has_nonempty_downloads,
            keys_to_keep=(),  # Just want names
        )

        def naive_modules_arches(names: Iterable[str]) -> Tuple[ListOfStr, ListOfStr]:
            modules_and_arches, _modules, arches = set(), set(), set()
            for name in names:
                # First term could be a module name or an architecture
                first_term, arch = to_module_arch(name)
                if first_term:
                    modules_and_arches.add(first_term)
                if arch:
                    arches.add(arch)
            for first_term in modules_and_arches:
                if first_term not in arches:
                    _modules.add(first_term)
            return ListOfStr(strings=sorted(_modules)), ListOfStr(
                strings=sorted(arches)
            )

        return naive_modules_arches(modules.keys())

    def describe_filters(self) -> str:
        if self.filter_minor is None:
            return str(self.archive_id)
        return "{} with minor version {}".format(self.archive_id, self.filter_minor)

    def print_suggested_follow_up(self, printer: Callable[[str], None]) -> None:
        """Makes an informed guess at what the user got wrong, in the event of an error."""
        base_cmd = "aqt {0.category} {0.host} {0.target}".format(self.archive_id)
        if self.archive_id.extension:
            msg = "Please use '{} --extensions <QT_VERSION>' to list valid extensions.".format(
                base_cmd
            )
            printer(msg)

        if self.filter_minor is not None:
            msg = "Please use '{}' to check that versions of {} exist with the minor version '{}'".format(
                base_cmd, self.archive_id.category, self.filter_minor
            )
            printer(msg)


class QtPackage:
    """
    Hold package information.
    """

    def __init__(self, name, archive_url, archive, package_desc, hashurl):
        self.name = name
        self.url = archive_url
        self.archive = archive
        self.desc = package_desc
        self.hashurl = hashurl


class ListInfo:
    """
    Hold list information
    """

    def __init__(self, name, display_name, desc, virtual):
        self.name = name
        self.display_name = display_name
        self.desc = desc
        self.virtual = virtual


class PackagesList:
    """
    Hold packages list information.
    """

    def __init__(self, version, os_name, target, base, timeout=(5, 5)):
        self.version = Version(version)
        self.os_name = os_name
        self.target = target
        self.archives = []
        self.base = base
        self.timeout = timeout
        self.logger = getLogger("aqt")
        self._get_archives()

    def _get_archives(self):
        # Get packages index
        if self.version.major == 6 and self.target == "android":
            arch_ext = ["_armv7/", "_x86/", "_x86_64/", "_arm64_v8a/"]
        elif self.version in SimpleSpec(">=5.13.0,<6.0") and self.target == "desktop":
            arch_ext = ["/", "_wasm/"]
        else:
            arch_ext = ["/"]
        for ext in arch_ext:
            archive_path = "{0}{1}{2}/qt{3}_{3}{4}{5}{6}".format(
                self.os_name,
                "_x86/" if self.os_name == "windows" else "_x64/",
                self.target,
                self.version.major,
                self.version.minor,
                self.version.patch,
                ext,
            )
            update_xml_url = "{0}{1}Updates.xml".format(self.base, archive_path)
            xml_text = getUrl(update_xml_url, self.timeout, self.logger)
            self.update_xml = ElementTree.fromstring(xml_text)
            for packageupdate in self.update_xml.iter("PackageUpdate"):
                name = packageupdate.find("Name").text
                if packageupdate.find("DownloadableArchives").text is not None:
                    package_desc = packageupdate.findtext("Description")
                    display_name = packageupdate.findtext("DisplayName")
                    virtual_str = packageupdate.findtext("Virtual")
                    if virtual_str == "true":
                        virtual = True
                    else:
                        virtual = False
                    self.archives.append(
                        ListInfo(name, display_name, package_desc, virtual)
                    )
        if len(self.archives) == 0:
            self.logger.error("Error while parsing package information!")
            exit(1)

    def get_list(self):
        return self.archives


class QtArchives:
    """Download and hold Qt archive packages list.
    It access to download.qt.io site and get Update.xml file.
    It parse XML file and store metadata into list of QtPackage object.
    """

    def __init__(
        self,
        os_name,
        target,
        version,
        arch,
        base,
        subarchives=None,
        modules=None,
        logging=None,
        all_extra=False,
        timeout=(5, 5),
    ):
        self.version = Version(version)
        self.target = target
        self.arch = arch
        self.os_name = os_name
        self.all_extra = all_extra
        self.arch_list = [item.get("arch") for item in Settings().qt_combinations]
        all_archives = subarchives is None
        self.base = base + "/online/qtsdkrepository/"
        if logging:
            self.logger = logging
        else:
            self.logger = getLogger("aqt")
        self.archives = []
        self.mod_list = []
        if all_extra:
            self.all_extra = True
        else:
            for m in modules if modules is not None else []:
                self.mod_list.append(
                    "qt.qt{0}.{0}{1}{2}.{3}.{4}".format(
                        self.version.major,
                        self.version.minor,
                        self.version.patch,
                        m,
                        arch,
                    )
                )
                self.mod_list.append(
                    "qt.{0}{1}{2}.{3}.{4}".format(
                        self.version.major,
                        self.version.minor,
                        self.version.patch,
                        m,
                        arch,
                    )
                )
        self.timeout = timeout
        self._get_archives()
        if not all_archives:
            self.archives = list(filter(lambda a: a.name in subarchives, self.archives))

    def _get_archives(self):
        # Get packages index
        if self.arch == "wasm_32":
            arch_ext = "_wasm"
        elif self.arch.startswith("android_") and self.version.major == 6:
            arch_ext = "{}".format(self.arch[7:])
        else:
            arch_ext = ""
        archive_path = "{0}{1}{2}/qt{3}_{3}{4}{5}{6}/".format(
            self.os_name,
            "_x86/" if self.os_name == "windows" else "_x64/",
            self.target,
            self.version.major,
            self.version.minor,
            self.version.patch,
            arch_ext,
        )
        update_xml_url = "{0}{1}Updates.xml".format(self.base, archive_path)
        archive_url = "{0}{1}".format(self.base, archive_path)
        target_packages = []
        target_packages.append(
            "qt.qt{0}.{0}{1}{2}.{3}".format(
                self.version.major,
                self.version.minor,
                self.version.patch,
                self.arch,
            )
        )
        target_packages.append(
            "qt.{0}{1}{2}.{3}".format(
                self.version.major, self.version.minor, self.version.patch, self.arch
            )
        )
        target_packages.extend(self.mod_list)
        self._download_update_xml(update_xml_url)
        self._parse_update_xml(archive_url, target_packages)

    def _download_update_xml(self, update_xml_url):
        """Hook for unit test."""
        self.update_xml_text = getUrl(update_xml_url, self.timeout, self.logger)

    def _parse_update_xml(self, archive_url, target_packages):
        try:
            self.update_xml = ElementTree.fromstring(self.update_xml_text)
        except ElementTree.ParseError as perror:
            self.logger.error("Downloaded metadata is corrupted. {}".format(perror))
            raise ArchiveListError("Downloaded metadata is corrupted.")
        else:
            for packageupdate in self.update_xml.iter("PackageUpdate"):
                name = packageupdate.find("Name").text
                # Need to filter archives to download when we want all extra modules
                if self.all_extra:
                    # Check platform
                    name_last_section = name.split(".")[-1]
                    if (
                        name_last_section in self.arch_list
                        and self.arch != name_last_section
                    ):
                        continue
                    # Check doc/examples
                    if self.arch in ["doc", "examples"]:
                        if self.arch not in name:
                            continue
                if self.all_extra or name in target_packages:
                    if packageupdate.find("DownloadableArchives").text is not None:
                        downloadable_archives = packageupdate.find(
                            "DownloadableArchives"
                        ).text.split(", ")
                        full_version = packageupdate.find("Version").text
                        package_desc = packageupdate.find("Description").text
                        for archive in downloadable_archives:
                            archive_name = archive.split("-", maxsplit=1)[0]
                            package_url = (
                                archive_url + name + "/" + full_version + archive
                            )
                            hashurl = package_url + ".sha1"
                            self.archives.append(
                                QtPackage(
                                    archive_name,
                                    package_url,
                                    archive,
                                    package_desc,
                                    hashurl,
                                )
                            )
        if len(self.archives) == 0:
            self.logger.error(
                "Specified packages are not found while parsing XML of package information!"
            )
            raise NoPackageFound

    def get_archives(self):
        """
         It returns an archive package list.

        :return package list
        :rtype: List[QtPackage]
        """
        return self.archives

    def get_target_config(self) -> TargetConfig:
        """Get target configuration

        :return: configured target and its version with arch
        :rtype: TargetConfig object
        """
        return TargetConfig(self.version, self.target, self.arch, self.os_name)


class SrcDocExamplesArchives(QtArchives):
    """Hold doc/src/example archive package list."""

    def __init__(
        self,
        flavor,
        os_name,
        target,
        version,
        base,
        subarchives=None,
        modules=None,
        logging=None,
        all_extra=False,
        timeout=(5, 5),
    ):
        self.flavor = flavor
        self.target = target
        self.os_name = os_name
        self.base = base
        super(SrcDocExamplesArchives, self).__init__(
            os_name,
            target,
            version,
            self.flavor,
            base,
            subarchives=subarchives,
            modules=modules,
            logging=logging,
            all_extra=all_extra,
            timeout=timeout,
        )

    def _get_archives(self):
        archive_path = "{0}{1}{2}/qt{3}_{3}{4}{5}{6}".format(
            self.os_name,
            "_x86/" if self.os_name == "windows" else "_x64/",
            self.target,
            self.version.major,
            self.version.minor,
            self.version.patch,
            "_src_doc_examples/",
        )
        archive_url = "{0}{1}".format(self.base, archive_path)
        update_xml_url = "{0}/Updates.xml".format(archive_url)
        target_packages = []
        target_packages.append(
            "qt.qt{0}.{0}{1}{2}.{3}".format(
                self.version.major,
                self.version.minor,
                self.version.patch,
                self.flavor,
            )
        )
        target_packages.extend(self.mod_list)
        self._download_update_xml(update_xml_url)
        self._parse_update_xml(archive_url, target_packages)

    def get_target_config(self) -> TargetConfig:
        """Get target configuration.

        :return tuple of three parameter, "src_doc_examples", target and arch
        """
        return TargetConfig("src_doc_examples", self.target, self.arch, self.os_name)


class ToolArchives(QtArchives):
    """Hold tool archive package list
    when installing mingw tool, argument would be
    ToolArchive(windows, desktop, 4.9.1-3, mingw)
    when installing ifw tool, argument would be
    ToolArchive(linux, desktop, 3.1.1, ifw)
    """

    def __init__(
        self, os_name, tool_name, version, arch, base, logging=None, timeout=(5, 5)
    ):
        self.tool_name = tool_name
        self.os_name = os_name
        super(ToolArchives, self).__init__(
            os_name, "desktop", version, arch, base, logging=logging, timeout=timeout
        )

    def _get_archives(self):
        if self.os_name == "windows":
            archive_url = self.base + self.os_name + "_x86/" + self.target + "/"
        else:
            archive_url = self.base + self.os_name + "_x64/" + self.target + "/"
        update_xml_url = "{0}{1}/Updates.xml".format(archive_url, self.tool_name)
        self._download_update_xml(update_xml_url)  # call super method.
        self._parse_update_xml(archive_url, [])

    def _parse_update_xml(self, archive_url, target_packages):
        try:
            self.update_xml = ElementTree.fromstring(self.update_xml_text)
        except ElementTree.ParseError as perror:
            self.logger.error("Downloaded metadata is corrupted. {}".format(perror))
            raise ArchiveListError("Downloaded metadata is corrupted.")
        else:
            for packageupdate in self.update_xml.iter("PackageUpdate"):
                name = packageupdate.find("Name").text
                if name != self.arch:
                    continue
                _archives = packageupdate.find("DownloadableArchives").text
                if _archives is not None:
                    downloadable_archives = _archives.split(", ")
                else:
                    downloadable_archives = []
                named_version = packageupdate.find("Version").text
                full_version = Version(named_version)
                if not full_version.base_version == self.version.base_version:
                    self.logger.warning(
                        "Base Version of {} is different from requested version {} -- skip.".format(
                            named_version, self.version
                        )
                    )
                    continue
                package_desc = packageupdate.find("Description").text
                for archive in downloadable_archives:
                    package_url = (
                        archive_url
                        + self.tool_name
                        + "/"
                        + name
                        + "/"
                        + named_version
                        + archive
                    )
                    hashurl = package_url + ".sha1"
                    self.archives.append(
                        QtPackage(name, package_url, archive, package_desc, hashurl)
                    )

    def get_target_config(self) -> TargetConfig:
        """Get target configuration.

        :return tuple of three parameter, "Tools", target and arch
        """
        return TargetConfig("Tools", self.target, self.arch, self.os_name)<|MERGE_RESOLUTION|>--- conflicted
+++ resolved
@@ -26,11 +26,14 @@
 from logging import getLogger
 from typing import Callable, Generator, Iterable, Iterator, List, Optional, Tuple, Union
 
+from semantic_version import SimpleSpec, Version
+
+from aqt.exceptions import ArchiveListError, NoPackageFound
+from aqt.helper import Settings, getUrl
 import bs4
 import requests
 from semantic_version import Version
 
-<<<<<<< HEAD
 from aqt import helper
 from aqt.exceptions import ArchiveListError, CliInputError, NoPackageFound
 from aqt.helper import (
@@ -42,12 +45,6 @@
     getUrl,
     xml_to_modules,
 )
-=======
-from semantic_version import SimpleSpec, Version
-
-from aqt.exceptions import ArchiveListError, NoPackageFound
-from aqt.helper import Settings, getUrl
->>>>>>> bb192b37
 
 
 class TargetConfig:
