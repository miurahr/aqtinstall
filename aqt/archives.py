#!/usr/bin/env python
#
# Copyright (C) 2018 Linus Jahn <lnj@kaidan.im>
# Copyright (C) 2019-2021 Hiroshi Miura <miurahr@linux.com>
#
# Permission is hereby granted, free of charge, to any person obtaining a copy of
# this software and associated documentation files (the "Software"), to deal in
# the Software without restriction, including without limitation the rights to
# use, copy, modify, merge, publish, distribute, sublicense, and/or sell copies of
# the Software, and to permit persons to whom the Software is furnished to do so,
# subject to the following conditions:
#
# The above copyright notice and this permission notice shall be included in all
# copies or substantial portions of the Software.
#
# THE SOFTWARE IS PROVIDED "AS IS", WITHOUT WARRANTY OF ANY KIND, EXPRESS OR
# IMPLIED, INCLUDING BUT NOT LIMITED TO THE WARRANTIES OF MERCHANTABILITY, FITNESS
# FOR A PARTICULAR PURPOSE AND NONINFRINGEMENT. IN NO EVENT SHALL THE AUTHORS OR
# COPYRIGHT HOLDERS BE LIABLE FOR ANY CLAIM, DAMAGES OR OTHER LIABILITY, WHETHER
# IN AN ACTION OF CONTRACT, TORT OR OTHERWISE, ARISING FROM, OUT OF OR IN
# CONNECTION WITH THE SOFTWARE OR THE USE OR OTHER DEALINGS IN THE SOFTWARE.

import xml.etree.ElementTree as ElementTree
from logging import getLogger
from typing import Callable, Optional, List, Union

<<<<<<< HEAD
import requests
from semantic_version import Version

from aqt import helper
from aqt.helper import (
    Settings,
    ArchiveId,
    get_extensions_for_version,
    get_versions_for_minor,
    get_tools,
)


class ArchiveConnectionError(Exception):
    pass


class ArchiveListError(Exception):
    pass


class ArchiveDownloadError(Exception):
    pass


class NoPackageFound(Exception):
    pass
=======
from aqt.exceptions import ArchiveListError, NoPackageFound
from aqt.helper import Settings, getUrl
>>>>>>> 6b12ce9e


class TargetConfig:
    def __init__(self, version, target, arch, os_name):
        self.version = version
        self.target = target
        self.arch = arch
        self.os_name = os_name


# List packages for a particular version of Qt
# Find all versions
class QtDownloadListFetcher:
    """
    Fetches lists of tools and Qt packages that can be downloaded at downloads.qt.io.
    Parses html files and filters data based on an argument list.
    Produces lists of Qt5 versions, Qt6 versions, and lists of tools (openssl, qtifw, etc)
    """

    def __init__(
        self,
        archive_id: ArchiveId,
        html_fetcher: Callable[[str], str],
        is_latest: bool = False,
        filter_minor: Optional[int] = None,
        # name_filter: Callable[[str], bool],
        # ver_filter: Optional[Callable[[Version], bool]],
        # ver_comparator: Optional[Callable[[Version, Version], Version]],
    ):
        self.archive_id = archive_id
        self.is_latest = is_latest
        self.filter_minor = filter_minor
        self.html_fetcher = html_fetcher
        self.logger = getLogger("aqt")

    def run(
        self, list_extensions_ver: Optional[Version] = None
    ) -> Union[helper.Versions, helper.Tools, helper.Extensions, Version]:
        html_doc = self.html_fetcher(self.archive_id.to_url())
        if list_extensions_ver is not None:
            return get_extensions_for_version(list_extensions_ver, self.archive_id, html_doc)
        if self.archive_id.is_tools():
            return get_tools(html_doc)
        versions = get_versions_for_minor(self.filter_minor, self.archive_id, html_doc)
        if self.is_latest:
            return versions.latest()
        return versions


class QtPackage:
    """
    Hold package information.
    """

    def __init__(self, name, archive_url, archive, package_desc, hashurl):
        self.name = name
        self.url = archive_url
        self.archive = archive
        self.desc = package_desc
        self.hashurl = hashurl


class ListInfo:
    """
    Hold list information
    """

    def __init__(self, name, display_name, desc, virtual):
        self.name = name
        self.display_name = display_name
        self.desc = desc
        self.virtual = virtual


class PackagesList:
    """
    Hold packages list information.
    """

    def __init__(self, version, os_name, target, base, timeout=(5, 5)):
        self.version = version
        self.os_name = os_name
        self.target = target
        self.archives = []
        self.base = base
        self.timeout = timeout
        self.logger = getLogger("aqt")
        self._get_archives()

    def _get_archives(self):
        qt_ver_num = self.version.replace(".", "")
        self.qt_ver_base = self.version[0:1]
        # Get packages index
        if self.qt_ver_base == "6" and self.target == "android":
            arch_ext = ["_armv7/", "_x86/", "_x86_64/", "_arm64_v8a/"]
        elif (
            self.qt_ver_base == "5"
            and int(qt_ver_num) >= 5130
            and self.target == "desktop"
        ):
            arch_ext = ["/", "_wasm/"]
        else:
            arch_ext = ["/"]
        for ext in arch_ext:
            archive_path = "{0}{1}{2}/qt{3}_{4}{5}".format(
                self.os_name,
                "_x86/" if self.os_name == "windows" else "_x64/",
                self.target,
                self.qt_ver_base,
                qt_ver_num,
                ext,
            )
            update_xml_url = "{0}{1}Updates.xml".format(self.base, archive_path)
            xml_text = getUrl(update_xml_url, self.timeout, self.logger)
            self.update_xml = ElementTree.fromstring(xml_text)
            for packageupdate in self.update_xml.iter("PackageUpdate"):
                name = packageupdate.find("Name").text
                if packageupdate.find("DownloadableArchives").text is not None:
                    package_desc = packageupdate.findtext("Description")
                    display_name = packageupdate.findtext("DisplayName")
                    virtual_str = packageupdate.findtext("Virtual")
                    if virtual_str == "true":
                        virtual = True
                    else:
                        virtual = False
                    self.archives.append(
                        ListInfo(name, display_name, package_desc, virtual)
                    )
        if len(self.archives) == 0:
            self.logger.error("Error while parsing package information!")
            exit(1)

    def get_list(self):
        return self.archives


class QtArchives:
    """Download and hold Qt archive packages list.
    It access to download.qt.io site and get Update.xml file.
    It parse XML file and store metadata into list of QtPackage object.
    """

    def __init__(
        self,
        os_name,
        target,
        version,
        arch,
        base,
        subarchives=None,
        modules=None,
        logging=None,
        all_extra=False,
        timeout=(5, 5),
    ):
        self.version = version
        self.target = target
        self.arch = arch
        self.os_name = os_name
        self.all_extra = all_extra
        self.arch_list = [item.get("arch") for item in Settings().qt_combinations]
        all_archives = subarchives is None
        self.base = base + "/online/qtsdkrepository/"
        if logging:
            self.logger = logging
        else:
            self.logger = getLogger("aqt")
        self.archives = []
        self.mod_list = []
        qt_ver_num = self.version.replace(".", "")
        self.qt_ver_base = self.version[0:1]
        if all_extra:
            self.all_extra = True
        else:
            for m in modules if modules is not None else []:
                self.mod_list.append(
                    "qt.qt{}.{}.{}.{}".format(self.qt_ver_base, qt_ver_num, m, arch)
                )
                self.mod_list.append("qt.{}.{}.{}".format(qt_ver_num, m, arch))
        self.timeout = timeout
        self._get_archives(qt_ver_num)
        if not all_archives:
            self.archives = list(filter(lambda a: a.name in subarchives, self.archives))

    def _get_archives(self, qt_ver_num):
        # Get packages index
        if self.arch == "wasm_32":
            arch_ext = "_wasm"
        elif self.arch.startswith("android_") and qt_ver_num[0:1] == "6":
            arch_ext = "{}".format(self.arch[7:])
        else:
            arch_ext = ""
        archive_path = "{0}{1}{2}/qt{3}_{4}{5}/".format(
            self.os_name,
            "_x86/" if self.os_name == "windows" else "_x64/",
            self.target,
            self.qt_ver_base,
            qt_ver_num,
            arch_ext,
        )
        update_xml_url = "{0}{1}Updates.xml".format(self.base, archive_path)
        archive_url = "{0}{1}".format(self.base, archive_path)
        target_packages = []
        target_packages.append(
            "qt.qt{}.{}.{}".format(self.qt_ver_base, qt_ver_num, self.arch)
        )
        target_packages.append("qt.{}.{}".format(qt_ver_num, self.arch))
        target_packages.extend(self.mod_list)
        self._download_update_xml(update_xml_url)
        self._parse_update_xml(archive_url, target_packages)

    def _download_update_xml(self, update_xml_url):
        """Hook for unit test."""
        self.update_xml_text = getUrl(update_xml_url, self.timeout, self.logger)

    def _parse_update_xml(self, archive_url, target_packages):
        try:
            self.update_xml = ElementTree.fromstring(self.update_xml_text)
        except ElementTree.ParseError as perror:
            self.logger.error("Downloaded metadata is corrupted. {}".format(perror))
            raise ArchiveListError("Downloaded metadata is corrupted.")
        else:
            for packageupdate in self.update_xml.iter("PackageUpdate"):
                name = packageupdate.find("Name").text
                # Need to filter archives to download when we want all extra modules
                if self.all_extra:
                    # Check platform
                    name_last_section = name.split(".")[-1]
                    if (
                        name_last_section in self.arch_list
                        and self.arch != name_last_section
                    ):
                        continue
                    # Check doc/examples
                    if self.arch in ["doc", "examples"]:
                        if self.arch not in name:
                            continue
                if self.all_extra or name in target_packages:
                    if packageupdate.find("DownloadableArchives").text is not None:
                        downloadable_archives = packageupdate.find(
                            "DownloadableArchives"
                        ).text.split(", ")
                        full_version = packageupdate.find("Version").text
                        package_desc = packageupdate.find("Description").text
                        for archive in downloadable_archives:
                            archive_name = archive.split("-", maxsplit=1)[0]
                            package_url = (
                                archive_url + name + "/" + full_version + archive
                            )
                            hashurl = package_url + ".sha1"
                            self.archives.append(
                                QtPackage(
                                    archive_name,
                                    package_url,
                                    archive,
                                    package_desc,
                                    hashurl,
                                )
                            )
        if len(self.archives) == 0:
            self.logger.error(
                "Specified packages are not found while parsing XML of package information!"
            )
            raise NoPackageFound

    def get_archives(self):
        """
         It returns an archive package list.

        :return package list
        :rtype: List[QtPackage]
        """
        return self.archives

    def get_target_config(self) -> TargetConfig:
        """Get target configuration

        :return: configured target and its version with arch
        :rtype: TargetConfig object
        """
        return TargetConfig(self.version, self.target, self.arch, self.os_name)


class SrcDocExamplesArchives(QtArchives):
    """Hold doc/src/example archive package list."""

    def __init__(
        self,
        flavor,
        os_name,
        target,
        version,
        base,
        subarchives=None,
        modules=None,
        logging=None,
        all_extra=False,
        timeout=(5, 5),
    ):
        self.flavor = flavor
        self.target = target
        self.os_name = os_name
        self.base = base
        super(SrcDocExamplesArchives, self).__init__(
            os_name,
            target,
            version,
            self.flavor,
            base,
            subarchives=subarchives,
            modules=modules,
            logging=logging,
            all_extra=all_extra,
            timeout=timeout,
        )

    def _get_archives(self, qt_ver_num):
        archive_path = "{0}{1}{2}/qt{3}_{4}{5}".format(
            self.os_name,
            "_x86/" if self.os_name == "windows" else "_x64/",
            self.target,
            self.qt_ver_base,
            qt_ver_num,
            "_src_doc_examples/",
        )
        archive_url = "{0}{1}".format(self.base, archive_path)
        update_xml_url = "{0}/Updates.xml".format(archive_url)
        target_packages = []
        target_packages.append(
            "qt.qt{}.{}.{}".format(self.qt_ver_base, qt_ver_num, self.flavor)
        )
        target_packages.extend(self.mod_list)
        self._download_update_xml(update_xml_url)
        self._parse_update_xml(archive_url, target_packages)

    def get_target_config(self) -> TargetConfig:
        """Get target configuration.

        :return tuple of three parameter, "src_doc_examples", target and arch
        """
        return TargetConfig("src_doc_examples", self.target, self.arch, self.os_name)


class ToolArchives(QtArchives):
    """Hold tool archive package list
    when installing mingw tool, argument would be
    ToolArchive(windows, desktop, 4.9.1-3, mingw)
    when installing ifw tool, argument would be
    ToolArchive(linux, desktop, 3.1.1, ifw)
    """

    def __init__(
        self, os_name, tool_name, version, arch, base, logging=None, timeout=(5, 5)
    ):
        self.tool_name = tool_name
        self.os_name = os_name
        super(ToolArchives, self).__init__(
            os_name, "desktop", version, arch, base, logging=logging, timeout=timeout
        )

    def _get_archives(self, qt_ver_num):
        if self.os_name == "windows":
            archive_url = self.base + self.os_name + "_x86/" + self.target + "/"
        else:
            archive_url = self.base + self.os_name + "_x64/" + self.target + "/"
        update_xml_url = "{0}{1}/Updates.xml".format(archive_url, self.tool_name)
        self._download_update_xml(update_xml_url)  # call super method.
        self._parse_update_xml(archive_url, [])

    def _parse_update_xml(self, archive_url, target_packages):
        try:
            self.update_xml = ElementTree.fromstring(self.update_xml_text)
        except ElementTree.ParseError as perror:
            self.logger.error("Downloaded metadata is corrupted. {}".format(perror))
            raise ArchiveListError("Downloaded metadata is corrupted.")
        else:
            for packageupdate in self.update_xml.iter("PackageUpdate"):
                name = packageupdate.find("Name").text
                if name != self.arch:
                    continue
                _archives = packageupdate.find("DownloadableArchives").text
                if _archives is not None:
                    downloadable_archives = _archives.split(", ")
                else:
                    downloadable_archives = []
                full_version = packageupdate.find("Version").text
                if not full_version.startswith(self.version):
                    self.logger.warning(
                        "Version {} differ from requested version {} -- skip.".format(
                            full_version, self.version
                        )
                    )
                    continue
                named_version = full_version
                package_desc = packageupdate.find("Description").text
                for archive in downloadable_archives:
                    package_url = (
                        archive_url
                        + self.tool_name
                        + "/"
                        + name
                        + "/"
                        + named_version
                        + archive
                    )
                    hashurl = package_url + ".sha1"
                    self.archives.append(
                        QtPackage(name, package_url, archive, package_desc, hashurl)
                    )

    def get_target_config(self) -> TargetConfig:
        """Get target configuration.

        :return tuple of three parameter, "Tools", target and arch
        """
        return TargetConfig("Tools", self.target, self.arch, self.os_name)<|MERGE_RESOLUTION|>--- conflicted
+++ resolved
@@ -24,8 +24,9 @@
 from logging import getLogger
 from typing import Callable, Optional, List, Union
 
-<<<<<<< HEAD
-import requests
+from aqt.exceptions import ArchiveListError, NoPackageFound
+from aqt.helper import Settings, getUrl
+
 from semantic_version import Version
 
 from aqt import helper
@@ -36,26 +37,6 @@
     get_versions_for_minor,
     get_tools,
 )
-
-
-class ArchiveConnectionError(Exception):
-    pass
-
-
-class ArchiveListError(Exception):
-    pass
-
-
-class ArchiveDownloadError(Exception):
-    pass
-
-
-class NoPackageFound(Exception):
-    pass
-=======
-from aqt.exceptions import ArchiveListError, NoPackageFound
-from aqt.helper import Settings, getUrl
->>>>>>> 6b12ce9e
 
 
 class TargetConfig:
