#!/usr/bin/env python
#
# Copyright (C) 2018 Linus Jahn <lnj@kaidan.im>
# Copyright (C) 2019 Hiroshi Miura <miurahr@linux.com>
#
# Permission is hereby granted, free of charge, to any person obtaining a copy of
# this software and associated documentation files (the "Software"), to deal in
# the Software without restriction, including without limitation the rights to
# use, copy, modify, merge, publish, distribute, sublicense, and/or sell copies of
# the Software, and to permit persons to whom the Software is furnished to do so,
# subject to the following conditions:
#
# The above copyright notice and this permission notice shall be included in all
# copies or substantial portions of the Software.
#
# THE SOFTWARE IS PROVIDED "AS IS", WITHOUT WARRANTY OF ANY KIND, EXPRESS OR
# IMPLIED, INCLUDING BUT NOT LIMITED TO THE WARRANTIES OF MERCHANTABILITY, FITNESS
# FOR A PARTICULAR PURPOSE AND NONINFRINGEMENT. IN NO EVENT SHALL THE AUTHORS OR
# COPYRIGHT HOLDERS BE LIABLE FOR ANY CLAIM, DAMAGES OR OTHER LIABILITY, WHETHER
# IN AN ACTION OF CONTRACT, TORT OR OTHERWISE, ARISING FROM, OUT OF OR IN
# CONNECTION WITH THE SOFTWARE OR THE USE OR OTHER DEALINGS IN THE SOFTWARE.

import asyncio
import xml.etree.ElementTree as ElementTree
from logging import getLogger

import aiohttp
from aiohttp import ClientError

from aqt.helper import altlink


class QtPackage:
    """
      Hold package information.
    """
    name = ""
    url = ""
    archive = ""
    desc = ""
    mirror = None
    has_mirror = False

    def __init__(self, name, archive_url, archive, package_desc, has_mirror=False):
        self.name = name
        self.url = archive_url
        self.archive = archive
        self.desc = package_desc
        self.has_mirror = has_mirror


class QtArchives:
    """Hold Qt archive packages list."""

    __slots__ = ['archives', 'base', 'has_mirror', 'version', 'qt_ver_num', 'target', 'arch', 'mod_list',
                 'mirror', 'os_name', 'logger', 'update_xml', 'mirror_update_xml', 'archive_path_len']

    BASE_URL = 'https://download.qt.io/online/qtsdkrepository/'

    def __init__(self, os_name, target, version, arch, modules=None, mirror=None, logging=None):
        self.archives = []
        self.version = version
        self.qt_ver_num = self.version.replace(".", "")
        self.target = target
        self.arch = arch
        self.mirror = mirror
        self.os_name = os_name
        if mirror is not None:
            self.has_mirror = True
            self.base = mirror + '/online/qtsdkrepository/'
        else:
            self.has_mirror = False
            self.base = self.BASE_URL
        if logging:
            self.logger = logging
        else:
            self.logger = getLogger('aqt')
        self.mod_list = []
        for m in modules if modules is not None else []:
            fqmn = "qt.qt5.{}.{}.{}".format(self.qt_ver_num, m, arch)
            self.mod_list.append(fqmn)
        self.update_xml = None
        self._get_archives()

    def asyncrun(self, arg):
        loop = asyncio.get_event_loop()
        result = loop.run_until_complete(arg)
        loop.run_until_complete(asyncio.sleep(0.250))
        return result

    async def get_update_xml(self, url):
        async with aiohttp.ClientSession(connector=aiohttp.TCPConnector(ssl=True)) as client:
            try:
                resp = await client.get(url, allow_redirects=True)
            except ClientError as e:
                self.logger.error('Download error: %s\n' % e.args, exc_info=True)
                raise e
            else:
                self.update_xml = ElementTree.fromstring(await resp.text())
            if not self.has_mirror:
                self.base = str(resp.url)[:-(self.archive_path_len + 11)]

    def _get_archives(self):
        qt_ver_num = self.version.replace(".", "")

        # Get packages index
        archive_path = "{0}{1}{2}/qt5_{3}{4}".format(self.os_name,
                                                     '_x86/' if self.os_name == 'windows' else '_x64/',
                                                     self.target, qt_ver_num,
                                                     '_wasm/' if self.arch == 'wasm_32' else '/')
        self.archive_path_len = len(archive_path)
        update_xml_url = "{0}{1}Updates.xml".format(self.base, archive_path)
        self.logger.debug("Start retrieving Update.xml from {}...".format(update_xml_url))
        self.asyncrun(self.get_update_xml(update_xml_url))
        self.logger.debug("- Finish retrieving Update.xml from {}".format(update_xml_url))
        archive_url = "{0}{1}".format(self.base, archive_path)
<<<<<<< HEAD
        target_packages = ["qt.qt5.{}.{}".format(qt_ver_num, self.arch), "qt.{}.{}".format(qt_ver_num, self.arch)]
        target_packages.extend(self.mod_list)
        for packageupdate in self.update_xml.iter("PackageUpdate"):
            name = packageupdate.find("Name").text
            if packageupdate.find("DownloadableArchives").text is None:
                continue
            if name in target_packages:
                downloadable_archives = packageupdate.find("DownloadableArchives").text.split(", ")
                full_version = packageupdate.find("Version").text
                package_desc = packageupdate.find("Description").text
                for archive in downloadable_archives:
                    package_url = archive_url + name + "/" + full_version + archive
                    self.archives.append(QtPackage(name, package_url, archive, package_desc,
                                                   has_mirror=self.has_mirror))
=======
        try:
            r = requests.get(update_xml_url, allow_redirects=False)
            if r.status_code == 302:
                new_url = altlink(update_xml_url)
                self.base = new_url[:-len(archive_path)-11]
        except requests.exceptions.ConnectionError as e:
            self.logger.error('Download error: %s\n' % e.args, exc_info=True)
            raise e
        else:
            target_packages = []
            target_packages.append("qt.qt5.{}.{}".format(qt_ver_num, self.arch))
            target_packages.append("qt.{}.{}".format(qt_ver_num, self.arch))
            target_packages.extend(self.mod_list)
            self.update_xml = ElementTree.fromstring(r.text)
            for packageupdate in self.update_xml.iter("PackageUpdate"):
                name = packageupdate.find("Name").text
                if packageupdate.find("DownloadableArchives").text is None:
                    continue
                if name in target_packages:
                    downloadable_archives = packageupdate.find("DownloadableArchives").text.split(", ")
                    full_version = packageupdate.find("Version").text
                    package_desc = packageupdate.find("Description").text
                    for archive in downloadable_archives:
                        package_url = archive_url + name + "/" + full_version + archive
                        self.archives.append(QtPackage(name, package_url, archive, package_desc,
                                                       has_mirror=self.has_mirror))
>>>>>>> 93209613
        if len(self.archives) == 0:
            self.logger.error("Error while parsing package information!")
            exit(1)

    def get_archives(self):
        """
          It returns an archive package list.

         :return package list
         :rtype: List[QtPackage]
         """
        return self.archives

    def get_target_config(self):
        """Get target configuration

        :return: configured target and its version with arch
        :rtype: tuple(version, target, arch)
        """
        return self.version, self.target, self.arch


class ToolArchives(QtArchives):
    """Hold tool archive package list
        when installing mingw tool, argument would be
        ToolArchive(windows, desktop, 4.9.1-3, mingw)
        when installing ifw tool, argument would be
        ToolArchive(linux, desktop, 3.1.1, ifw)
    """

    def __init__(self, os_name, tool_name, version, arch, mirror=None, logging=None):
        self.tool_name = tool_name
        super(ToolArchives, self).__init__(os_name, 'desktop', version, arch, mirror=mirror, logging=logging)

    def _get_archives(self):
        if self.os_name == 'windows':
            archive_path = self.os_name + '_x86/' + self.target + '/' + self.tool_name + '/'
        else:
            archive_path = self.os_name + '_x64/' + self.target + '/' + self.tool_name + '/'
        self.archive_path_len = len(archive_path)
        update_xml_url = "{0}{1}Updates.xml".format(self.base, archive_path)
        self.asyncrun(self.get_update_xml(update_xml_url))
        archive_url = "{0}{1}".format(self.base, archive_path)
        for packageupdate in self.update_xml.iter("PackageUpdate"):
            name = packageupdate.find("Name").text
            downloadable_archives = packageupdate.find("DownloadableArchives").text.split(", ")
            full_version = packageupdate.find("Version").text
            if full_version != self.version:
                continue
            if "-" in full_version:
                split_version = full_version.split("-")
                named_version = split_version[0] + "-" + split_version[1]
            else:
                named_version = full_version
            package_desc = packageupdate.find("Description").text
            for archive in downloadable_archives:
                package_url = archive_url + "/" + name + "/" + named_version + archive
                self.archives.append(QtPackage(name, package_url, archive, package_desc,
                                               has_mirror=(self.mirror is not None)))
        if len(self.archives) == 0:
            self.logger.error("Error while parsing package information!")
            exit(1)

    def get_target_config(self):
        """Get target configuration.

        :return tuple of three parameter, "Tools", target and arch
        """
        return "Tools", self.target, self.arch<|MERGE_RESOLUTION|>--- conflicted
+++ resolved
@@ -114,7 +114,6 @@
         self.asyncrun(self.get_update_xml(update_xml_url))
         self.logger.debug("- Finish retrieving Update.xml from {}".format(update_xml_url))
         archive_url = "{0}{1}".format(self.base, archive_path)
-<<<<<<< HEAD
         target_packages = ["qt.qt5.{}.{}".format(qt_ver_num, self.arch), "qt.{}.{}".format(qt_ver_num, self.arch)]
         target_packages.extend(self.mod_list)
         for packageupdate in self.update_xml.iter("PackageUpdate"):
@@ -129,34 +128,6 @@
                     package_url = archive_url + name + "/" + full_version + archive
                     self.archives.append(QtPackage(name, package_url, archive, package_desc,
                                                    has_mirror=self.has_mirror))
-=======
-        try:
-            r = requests.get(update_xml_url, allow_redirects=False)
-            if r.status_code == 302:
-                new_url = altlink(update_xml_url)
-                self.base = new_url[:-len(archive_path)-11]
-        except requests.exceptions.ConnectionError as e:
-            self.logger.error('Download error: %s\n' % e.args, exc_info=True)
-            raise e
-        else:
-            target_packages = []
-            target_packages.append("qt.qt5.{}.{}".format(qt_ver_num, self.arch))
-            target_packages.append("qt.{}.{}".format(qt_ver_num, self.arch))
-            target_packages.extend(self.mod_list)
-            self.update_xml = ElementTree.fromstring(r.text)
-            for packageupdate in self.update_xml.iter("PackageUpdate"):
-                name = packageupdate.find("Name").text
-                if packageupdate.find("DownloadableArchives").text is None:
-                    continue
-                if name in target_packages:
-                    downloadable_archives = packageupdate.find("DownloadableArchives").text.split(", ")
-                    full_version = packageupdate.find("Version").text
-                    package_desc = packageupdate.find("Description").text
-                    for archive in downloadable_archives:
-                        package_url = archive_url + name + "/" + full_version + archive
-                        self.archives.append(QtPackage(name, package_url, archive, package_desc,
-                                                       has_mirror=self.has_mirror))
->>>>>>> 93209613
         if len(self.archives) == 0:
             self.logger.error("Error while parsing package information!")
             exit(1)
