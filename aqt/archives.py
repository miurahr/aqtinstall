#!/usr/bin/env python
#
# Copyright (C) 2018 Linus Jahn <lnj@kaidan.im>
# Copyright (C) 2019-2021 Hiroshi Miura <miurahr@linux.com>
#
# Permission is hereby granted, free of charge, to any person obtaining a copy of
# this software and associated documentation files (the "Software"), to deal in
# the Software without restriction, including without limitation the rights to
# use, copy, modify, merge, publish, distribute, sublicense, and/or sell copies of
# the Software, and to permit persons to whom the Software is furnished to do so,
# subject to the following conditions:
#
# The above copyright notice and this permission notice shall be included in all
# copies or substantial portions of the Software.
#
# THE SOFTWARE IS PROVIDED "AS IS", WITHOUT WARRANTY OF ANY KIND, EXPRESS OR
# IMPLIED, INCLUDING BUT NOT LIMITED TO THE WARRANTIES OF MERCHANTABILITY, FITNESS
# FOR A PARTICULAR PURPOSE AND NONINFRINGEMENT. IN NO EVENT SHALL THE AUTHORS OR
# COPYRIGHT HOLDERS BE LIABLE FOR ANY CLAIM, DAMAGES OR OTHER LIABILITY, WHETHER
# IN AN ACTION OF CONTRACT, TORT OR OTHERWISE, ARISING FROM, OUT OF OR IN
# CONNECTION WITH THE SOFTWARE OR THE USE OR OTHER DEALINGS IN THE SOFTWARE.

import posixpath
import xml.etree.ElementTree as ElementTree
from dataclasses import dataclass, field
from logging import getLogger
from typing import List, Optional, Tuple

from aqt.exceptions import ArchiveListError, NoPackageFound
from aqt.helper import Settings, getUrl
from aqt.metadata import Version


@dataclass
class TargetConfig:
<<<<<<< HEAD
    def __init__(self, version, target, arch, os_name):
        self.version = str(version)
        self.target = target
        self.arch = arch
        self.os_name = os_name

    def __str__(self):
        print(
            f"TargetConfig(version={self.version}, target={self.target}, "
            f"arch={self.arch}, os_name={self.os_name}"
        )

    def __repr__(self):
        print(f"({self.version}, {self.target}, {self.arch}, {self.os_name})")


class ListCommand:
    """Encapsulate all parts of the `aqt list` command"""

    # Inner helper classes
    class Versions:
        def __init__(
            self,
            versions: Union[None, Version, Iterable[Tuple[int, Iterable[Version]]]],
        ):
            if versions is None:
                self.versions = list()
            elif isinstance(versions, Version):
                self.versions = [[versions]]
            else:
                self.versions: List[List[Version]] = [
                    list(versions_iterator) for _, versions_iterator in versions
                ]

        def __str__(self) -> str:
            return str(self.versions)

        def pretty_print(self) -> str:
            return "\n".join(
                " ".join(
                    ListCommand.Versions.stringify_ver(version)
                    for version in minor_list
                )
                for minor_list in self.versions
            )

        def __bool__(self):
            return len(self.versions) > 0 and len(self.versions[0]) > 0

        def latest(self) -> Optional[Version]:
            if not self:
                return None
            return self.versions[-1][-1]

        @staticmethod
        def stringify_ver(version: Version) -> str:
            if version.prerelease:
                return "{}.{}-preview".format(version.major, version.minor)
            return str(version)

    class ListOfStr:
        def __init__(self, strings: List[str]):
            self.strings = strings

        def __str__(self):
            return str(self.strings)

        def pretty_print(self) -> str:
            return " ".join(self.strings)

        def get(self, index: int) -> str:
            return self.strings[index]

        def __bool__(self):
            return len(self.strings) > 0 and len(self.strings[0]) > 0

        def __iter__(self):
            for item in self.strings:
                yield item

    class Tools(ListOfStr):
        def pretty_print(self) -> str:
            return "\n".join(self.strings)

    def __init__(
        self,
        archive_id: ArchiveId,
        *,
        filter_minor: Optional[int] = None,
        is_latest_version: bool = False,
        modules_ver: Optional[str] = None,
        extensions_ver: Optional[str] = None,
        architectures_ver: Optional[str] = None,
        tool_name: Optional[str] = None,
    ):
        """
        Construct ListCommand.

        :param filter_minor:        When set, the ListCommand will filter out all versions of
                                    Qt that don't match this minor version.
        :param is_latest_version:   When True, the ListCommand will find all versions of Qt
                                    matching filters, and only print the most recent version
        :param modules_ver:         Version of Qt for which to list modules
        :param extensions_ver:      Version of Qt for which to list extensions
        :param architectures_ver:   Version of Qt for which to list architectures
        """
        self.logger = getLogger("aqt.archives")
        self.archive_id = archive_id
        self.filter_minor = filter_minor

        if archive_id.is_tools():
            if tool_name:
                self.request_type = "tool variant names"
                self._action = lambda: self.fetch_tool_modules(tool_name)
            else:
                self.request_type = "tools"
                self._action = self.fetch_tools
        elif is_latest_version:
            self.request_type = "latest version"
            self._action = lambda: ListCommand.Versions(self.fetch_latest_version())
        elif modules_ver:
            self.request_type = "modules"
            self._action = lambda: self.fetch_modules(self._to_version(modules_ver))
        elif extensions_ver:
            self.request_type = "extensions"
            self._action = lambda: self.fetch_extensions(
                self._to_version(extensions_ver)
            )
        elif architectures_ver:
            self.request_type = "architectures"
            self._action = lambda: self.fetch_arches(
                self._to_version(architectures_ver)
            )
        else:
            self.request_type = "versions"
            self._action = self.fetch_versions

    def action(self) -> Union[ListOfStr, Tools, Versions]:
        return self._action()

    def run(self) -> int:
        try:
            output = self.action()
            if not output:
                self.logger.info(
                    "No {} available for this request.".format(self.request_type)
                )
                self.print_suggested_follow_up(self.logger.info)
                return 1
            print(output.pretty_print())
            return 0
        except CliInputError as e:
            self.logger.error("Command line input error: {}".format(e))
            return 1
        except (ArchiveConnectionError, ArchiveDownloadError) as e:
            self.logger.error("{}".format(e))
            self.print_suggested_follow_up(self.logger.error)
            return 1

    def fetch_modules(self, version: Version) -> ListOfStr:
        return self.get_modules_architectures_for_version(version=version)[0]

    def fetch_arches(self, version: Version) -> ListOfStr:
        return self.get_modules_architectures_for_version(version=version)[1]

    def fetch_extensions(self, version: Version) -> ListOfStr:
        versions_extensions = ListCommand.get_versions_extensions(
            self.fetch_http(self.archive_id.to_url()), self.archive_id.category
        )
        filtered = filter(
            lambda ver_ext: ver_ext[0] == version and ver_ext[1],
            versions_extensions,
        )
        return ListCommand.ListOfStr(
            strings=list(map(lambda ver_ext: ver_ext[1], filtered))
        )

    def fetch_versions(self) -> Versions:
        def filter_by(ver_ext: Tuple[Optional[Version], str]) -> bool:
            version, extension = ver_ext
            return (
                version
                and (self.filter_minor is None or self.filter_minor == version.minor)
                and (self.archive_id.extension == extension)
            )

        def get_version(ver_ext: Tuple[Version, str]):
            return ver_ext[0]

        versions_extensions = ListCommand.get_versions_extensions(
            self.fetch_http(self.archive_id.to_url()), self.archive_id.category
        )
        versions = sorted(
            filter(None, map(get_version, filter(filter_by, versions_extensions)))
        )
        iterables = itertools.groupby(versions, lambda version: version.minor)
        return ListCommand.Versions(iterables)

    def fetch_latest_version(self) -> Optional[Version]:
        return self.fetch_versions().latest()

    def fetch_tools(self) -> Tools:
        html_doc = self.fetch_http(self.archive_id.to_url())
        return ListCommand.Tools(list(ListCommand.iterate_folders(html_doc, "tools")))

    def fetch_tool_modules(self, tool_name: str) -> ListOfStr:
        rest_of_url = self.archive_id.to_url() + tool_name + "/Updates.xml"
        xml = self.fetch_http(rest_of_url)  # raises RequestException
        modules = xml_to_modules(
            xml,
            predicate=ListCommand._has_nonempty_downloads,
            keys_to_keep=(),  # Just want names
        )
        return ListCommand.ListOfStr(strings=list(modules.keys()))

    def _to_version(self, qt_ver: str) -> Version:
        """
        Turns a string in the form of `5.X.Y | latest` into a semantic version.
        If the string does not fit either of these forms, CliInputError will be raised.
        If qt_ver == latest, and no versions exist corresponding to the filters specified,
        then CliInputError will be raised.
        If qt_ver == latest, and an HTTP error occurs, requests.RequestException will be raised.

        :param qt_ver:  Either the literal string `latest`, or a semantic version
                        with each part separated with dots.
        """
        assert qt_ver
        if qt_ver == "latest":
            latest_version = self.fetch_latest_version()
            if not latest_version:
                msg = "There is no latest version of Qt with the criteria '{}'".format(
                    self.describe_filters()
                )
                raise CliInputError(msg)
            return latest_version
        version = helper.to_version(qt_ver)
        if self.archive_id.is_major_ver_mismatch(version):
            msg = "Major version mismatch between {} and {}".format(
                self.archive_id.category, version
            )
            raise CliInputError(msg)
        return version

    @staticmethod
    def fetch_http(rest_of_url: str) -> str:
        base_urls = Settings.baseurl, random.choice(Settings.fallbacks)
        for i, base_url in enumerate(base_urls):
            try:
                url = posixpath.join(base_url, rest_of_url)
                return getUrl(
                    url=url,
                    timeout=(Settings.connection_timeout, Settings.response_timeout),
                )
=======
    version: str
    target: str
    arch: str
    os_name: str
>>>>>>> 15267182

    def __post_init__(self):
        self.version = str(self.version)


@dataclass
class QtPackage:
    name: str
    archive_url: str
    archive: str
    package_desc: str
    hashurl: str
    version: Optional[Version] = field(default=None)

    def __repr__(self):
        v_info = f", version={self.version}" if self.version else ""
        return f"QtPackage(name={self.name}, archive={self.archive}{v_info})"

    def __str__(self):
        v_info = f", version={self.version}" if self.version else ""
        return (
            f"QtPackage(name={self.name}, url={self.url}, "
            f"archive={self.archive}, desc={self.desc}"
            f"hashurl={self.hashurl}{v_info})"
        )


class QtArchives:
    """Download and hold Qt archive packages list.
    It access to download.qt.io site and get Update.xml file.
    It parse XML file and store metadata into list of QtPackage object.
    """

    def __init__(
        self,
        os_name,
        target,
        version_str,
        arch,
        base,
        subarchives=None,
        modules=None,
        all_extra=False,
        timeout=(5, 5),
    ):
        self.version = Version(version_str)
        self.target = target
        self.arch = arch
        self.os_name = os_name
        self.all_extra = all_extra
        self.arch_list = [item.get("arch") for item in Settings.qt_combinations]
        all_archives = subarchives is None
        self.base = base + "/online/qtsdkrepository/"
        self.logger = getLogger("aqt.archives")
        self.archives = []
        self.mod_list = []
        if all_extra:
            self.all_extra = True
        else:
            for m in modules if modules is not None else []:
                self.mod_list.append(
                    "qt.qt{0}.{0}{1}{2}.{3}.{4}".format(
                        self.version.major,
                        self.version.minor,
                        self.version.patch,
                        m,
                        arch,
                    )
                )
                self.mod_list.append(
                    "qt.{0}{1}{2}.{3}.{4}".format(
                        self.version.major,
                        self.version.minor,
                        self.version.patch,
                        m,
                        arch,
                    )
                )
        self.timeout = timeout
        self._get_archives()
        if not all_archives:
            self.archives = list(filter(lambda a: a.name in subarchives, self.archives))

    def _get_archives(self):
        # Get packages index
        if self.arch == "wasm_32":
            arch_ext = "_wasm"
        elif self.arch.startswith("android_") and self.version.major == 6:
            arch_ext = "{}".format(self.arch[7:])
        else:
            arch_ext = ""
        archive_path = "{0}{1}{2}/qt{3}_{3}{4}{5}{6}/".format(
            self.os_name,
            "_x86/" if self.os_name == "windows" else "_x64/",
            self.target,
            self.version.major,
            self.version.minor,
            self.version.patch,
            arch_ext,
        )
        update_xml_url = "{0}{1}Updates.xml".format(self.base, archive_path)
        archive_url = "{0}{1}".format(self.base, archive_path)
        target_packages = []
        target_packages.append(
            "qt.qt{0}.{0}{1}{2}.{3}".format(
                self.version.major,
                self.version.minor,
                self.version.patch,
                self.arch,
            )
        )
        target_packages.append(
            "qt.{0}{1}{2}.{3}".format(
                self.version.major, self.version.minor, self.version.patch, self.arch
            )
        )
        target_packages.extend(self.mod_list)
        self._download_update_xml(update_xml_url)
        self._parse_update_xml(archive_url, target_packages)

    def _download_update_xml(self, update_xml_url):
        """Hook for unit test."""
        self.update_xml_text = getUrl(update_xml_url, self.timeout)

    def _parse_update_xml(self, archive_url, target_packages):
        try:
            self.update_xml = ElementTree.fromstring(self.update_xml_text)
        except ElementTree.ParseError as perror:
            self.logger.error("Downloaded metadata is corrupted. {}".format(perror))
            raise ArchiveListError("Downloaded metadata is corrupted.")

        for packageupdate in self.update_xml.iter("PackageUpdate"):
            name = packageupdate.find("Name").text
            # Need to filter archives to download when we want all extra modules
            if self.all_extra:
                # Check platform
                name_last_section = name.split(".")[-1]
                if (
                    name_last_section in self.arch_list
                    and self.arch != name_last_section
                ):
                    continue
                # Check doc/examples
                if self.arch in ["doc", "examples"]:
                    if self.arch not in name:
                        continue
            if self.all_extra or name in target_packages:
                if packageupdate.find("DownloadableArchives").text is not None:
                    downloadable_archives = packageupdate.find(
                        "DownloadableArchives"
                    ).text.split(", ")
                    full_version = packageupdate.find("Version").text
                    package_desc = packageupdate.find("Description").text
                    for archive in downloadable_archives:
                        archive_name = archive.split("-", maxsplit=1)[0]
                        package_url = posixpath.join(
                            # https://download.qt.io/online/qtsdkrepository/linux_x64/desktop/qt5_5150/
                            archive_url,
                            # qt.qt5.5150.gcc_64/
                            name,
                            # 5.15.0-0-202005140804qtbase-Linux-RHEL_7_6-GCC-Linux-RHEL_7_6-X86_64.7z
                            full_version + archive,
                        )
                        hashurl = package_url + ".sha1"
                        self.archives.append(
                            QtPackage(
                                name=archive_name,
                                archive_url=package_url,
                                archive=archive,
                                package_desc=package_desc,
                                hashurl=hashurl,
                            )
                        )
        if len(self.archives) == 0:
            self.logger.error(
                "Specified packages are not found while parsing XML of package information!"
            )
            raise NoPackageFound

    def get_packages(self) -> List[QtPackage]:
        """
         It returns an archive package list.

        :return package list
        :rtype: List[QtPackage]
        """
        return self.archives

    def get_target_config(self) -> TargetConfig:
        """Get target configuration

        :return: configured target and its version with arch
        :rtype: TargetConfig object
        """
        return TargetConfig(self.version, self.target, self.arch, self.os_name)


class SrcDocExamplesArchives(QtArchives):
    """Hold doc/src/example archive package list."""

    def __init__(
        self,
        flavor,
        os_name,
        target,
        version,
        base,
        subarchives=None,
        modules=None,
        all_extra=False,
        timeout=(5, 5),
    ):
        self.flavor = flavor
        self.target = target
        self.os_name = os_name
        self.base = base
        self.logger = getLogger("aqt.archives")
        super(SrcDocExamplesArchives, self).__init__(
            os_name,
            target,
            version,
            self.flavor,
            base,
            subarchives=subarchives,
            modules=modules,
            all_extra=all_extra,
            timeout=timeout,
        )

    def _get_archives(self):
        archive_path = "{0}{1}{2}/qt{3}_{3}{4}{5}{6}".format(
            self.os_name,
            "_x86/" if self.os_name == "windows" else "_x64/",
            self.target,
            self.version.major,
            self.version.minor,
            self.version.patch,
            "_src_doc_examples/",
        )
        archive_url = "{0}{1}".format(self.base, archive_path)
        update_xml_url = "{0}/Updates.xml".format(archive_url)
        target_packages = []
        target_packages.append(
            "qt.qt{0}.{0}{1}{2}.{3}".format(
                self.version.major,
                self.version.minor,
                self.version.patch,
                self.flavor,
            )
        )
        target_packages.extend(self.mod_list)
        self._download_update_xml(update_xml_url)
        self._parse_update_xml(archive_url, target_packages)

    def get_target_config(self) -> TargetConfig:
        """Get target configuration.

        :return tuple of three parameter, "src_doc_examples", target and arch
        """
        return TargetConfig("src_doc_examples", self.target, self.arch, self.os_name)


class ToolArchives(QtArchives):
    """Hold tool archive package list
    when installing mingw tool, argument would be
    ToolArchive(windows, desktop, 4.9.1-3, mingw)
    when installing ifw tool, argument would be
    ToolArchive(linux, desktop, 3.1.1, ifw)
    """

    def __init__(
        self,
        os_name: str,
        target: str,
        tool_name: str,
        base: str,
        version_str: Optional[str] = None,
        arch: Optional[str] = None,
        timeout: Tuple[int, int] = (5, 5),
    ):
        self.tool_name = tool_name
        super(ToolArchives, self).__init__(
            os_name=os_name,
            target=target,
            version_str=version_str,
            arch=arch,
            base=base,
            timeout=timeout,
        )

    def __str__(self):
        return f"ToolArchives(tool_name={self.tool_name}, version={self.version}, arch={self.arch})"

    def _get_archives(self):
        _a = "_x64"
        if self.os_name == "windows":
            _a = "_x86"

        archive_url = posixpath.join(
            # https://download.qt.io/online/qtsdkrepository/
            self.base,
            # linux_x64/
            self.os_name + _a,
            # desktop/
            self.target,
            # tools_ifw/
            self.tool_name,
        )
        update_xml_url = posixpath.join(archive_url, "Updates.xml")
        self._download_update_xml(update_xml_url)  # call super method.
        self._parse_update_xml(archive_url, [])

    def _parse_update_xml(self, archive_url, target_packages):
        try:
            self.update_xml = ElementTree.fromstring(self.update_xml_text)
        except ElementTree.ParseError as perror:
            self.logger.error("Downloaded metadata is corrupted. {}".format(perror))
            raise ArchiveListError("Downloaded metadata is corrupted.")

        for packageupdate in self.update_xml.iter("PackageUpdate"):
            name = packageupdate.find("Name").text
            if name != self.arch:
                continue
            _archives = packageupdate.find("DownloadableArchives").text
            if _archives is not None:
                downloadable_archives = _archives.split(", ")
            else:
                downloadable_archives = []
            named_version = packageupdate.find("Version").text
            package_desc = packageupdate.find("Description").text
            for archive in downloadable_archives:
                package_url = posixpath.join(
                    # https://download.qt.io/online/qtsdkrepository/linux_x64/desktop/tools_ifw/
                    archive_url,
                    # qt.tools.ifw.41/
                    name,
                    #  4.1.1-202105261130ifw-linux-x64.7z
                    f"{named_version}{archive}",
                )
                hashurl = package_url + ".sha1"
                self.archives.append(
                    QtPackage(
                        name=name,
                        archive_url=package_url,
                        archive=archive,
                        package_desc=package_desc,
                        hashurl=hashurl,
                    )
                )

    def get_target_config(self) -> TargetConfig:
        """Get target configuration.

        :return tuple of three parameter, "Tools", target and arch
        """
        return TargetConfig("Tools", self.target, self.arch, self.os_name)<|MERGE_RESOLUTION|>--- conflicted
+++ resolved
@@ -33,266 +33,10 @@
 
 @dataclass
 class TargetConfig:
-<<<<<<< HEAD
-    def __init__(self, version, target, arch, os_name):
-        self.version = str(version)
-        self.target = target
-        self.arch = arch
-        self.os_name = os_name
-
-    def __str__(self):
-        print(
-            f"TargetConfig(version={self.version}, target={self.target}, "
-            f"arch={self.arch}, os_name={self.os_name}"
-        )
-
-    def __repr__(self):
-        print(f"({self.version}, {self.target}, {self.arch}, {self.os_name})")
-
-
-class ListCommand:
-    """Encapsulate all parts of the `aqt list` command"""
-
-    # Inner helper classes
-    class Versions:
-        def __init__(
-            self,
-            versions: Union[None, Version, Iterable[Tuple[int, Iterable[Version]]]],
-        ):
-            if versions is None:
-                self.versions = list()
-            elif isinstance(versions, Version):
-                self.versions = [[versions]]
-            else:
-                self.versions: List[List[Version]] = [
-                    list(versions_iterator) for _, versions_iterator in versions
-                ]
-
-        def __str__(self) -> str:
-            return str(self.versions)
-
-        def pretty_print(self) -> str:
-            return "\n".join(
-                " ".join(
-                    ListCommand.Versions.stringify_ver(version)
-                    for version in minor_list
-                )
-                for minor_list in self.versions
-            )
-
-        def __bool__(self):
-            return len(self.versions) > 0 and len(self.versions[0]) > 0
-
-        def latest(self) -> Optional[Version]:
-            if not self:
-                return None
-            return self.versions[-1][-1]
-
-        @staticmethod
-        def stringify_ver(version: Version) -> str:
-            if version.prerelease:
-                return "{}.{}-preview".format(version.major, version.minor)
-            return str(version)
-
-    class ListOfStr:
-        def __init__(self, strings: List[str]):
-            self.strings = strings
-
-        def __str__(self):
-            return str(self.strings)
-
-        def pretty_print(self) -> str:
-            return " ".join(self.strings)
-
-        def get(self, index: int) -> str:
-            return self.strings[index]
-
-        def __bool__(self):
-            return len(self.strings) > 0 and len(self.strings[0]) > 0
-
-        def __iter__(self):
-            for item in self.strings:
-                yield item
-
-    class Tools(ListOfStr):
-        def pretty_print(self) -> str:
-            return "\n".join(self.strings)
-
-    def __init__(
-        self,
-        archive_id: ArchiveId,
-        *,
-        filter_minor: Optional[int] = None,
-        is_latest_version: bool = False,
-        modules_ver: Optional[str] = None,
-        extensions_ver: Optional[str] = None,
-        architectures_ver: Optional[str] = None,
-        tool_name: Optional[str] = None,
-    ):
-        """
-        Construct ListCommand.
-
-        :param filter_minor:        When set, the ListCommand will filter out all versions of
-                                    Qt that don't match this minor version.
-        :param is_latest_version:   When True, the ListCommand will find all versions of Qt
-                                    matching filters, and only print the most recent version
-        :param modules_ver:         Version of Qt for which to list modules
-        :param extensions_ver:      Version of Qt for which to list extensions
-        :param architectures_ver:   Version of Qt for which to list architectures
-        """
-        self.logger = getLogger("aqt.archives")
-        self.archive_id = archive_id
-        self.filter_minor = filter_minor
-
-        if archive_id.is_tools():
-            if tool_name:
-                self.request_type = "tool variant names"
-                self._action = lambda: self.fetch_tool_modules(tool_name)
-            else:
-                self.request_type = "tools"
-                self._action = self.fetch_tools
-        elif is_latest_version:
-            self.request_type = "latest version"
-            self._action = lambda: ListCommand.Versions(self.fetch_latest_version())
-        elif modules_ver:
-            self.request_type = "modules"
-            self._action = lambda: self.fetch_modules(self._to_version(modules_ver))
-        elif extensions_ver:
-            self.request_type = "extensions"
-            self._action = lambda: self.fetch_extensions(
-                self._to_version(extensions_ver)
-            )
-        elif architectures_ver:
-            self.request_type = "architectures"
-            self._action = lambda: self.fetch_arches(
-                self._to_version(architectures_ver)
-            )
-        else:
-            self.request_type = "versions"
-            self._action = self.fetch_versions
-
-    def action(self) -> Union[ListOfStr, Tools, Versions]:
-        return self._action()
-
-    def run(self) -> int:
-        try:
-            output = self.action()
-            if not output:
-                self.logger.info(
-                    "No {} available for this request.".format(self.request_type)
-                )
-                self.print_suggested_follow_up(self.logger.info)
-                return 1
-            print(output.pretty_print())
-            return 0
-        except CliInputError as e:
-            self.logger.error("Command line input error: {}".format(e))
-            return 1
-        except (ArchiveConnectionError, ArchiveDownloadError) as e:
-            self.logger.error("{}".format(e))
-            self.print_suggested_follow_up(self.logger.error)
-            return 1
-
-    def fetch_modules(self, version: Version) -> ListOfStr:
-        return self.get_modules_architectures_for_version(version=version)[0]
-
-    def fetch_arches(self, version: Version) -> ListOfStr:
-        return self.get_modules_architectures_for_version(version=version)[1]
-
-    def fetch_extensions(self, version: Version) -> ListOfStr:
-        versions_extensions = ListCommand.get_versions_extensions(
-            self.fetch_http(self.archive_id.to_url()), self.archive_id.category
-        )
-        filtered = filter(
-            lambda ver_ext: ver_ext[0] == version and ver_ext[1],
-            versions_extensions,
-        )
-        return ListCommand.ListOfStr(
-            strings=list(map(lambda ver_ext: ver_ext[1], filtered))
-        )
-
-    def fetch_versions(self) -> Versions:
-        def filter_by(ver_ext: Tuple[Optional[Version], str]) -> bool:
-            version, extension = ver_ext
-            return (
-                version
-                and (self.filter_minor is None or self.filter_minor == version.minor)
-                and (self.archive_id.extension == extension)
-            )
-
-        def get_version(ver_ext: Tuple[Version, str]):
-            return ver_ext[0]
-
-        versions_extensions = ListCommand.get_versions_extensions(
-            self.fetch_http(self.archive_id.to_url()), self.archive_id.category
-        )
-        versions = sorted(
-            filter(None, map(get_version, filter(filter_by, versions_extensions)))
-        )
-        iterables = itertools.groupby(versions, lambda version: version.minor)
-        return ListCommand.Versions(iterables)
-
-    def fetch_latest_version(self) -> Optional[Version]:
-        return self.fetch_versions().latest()
-
-    def fetch_tools(self) -> Tools:
-        html_doc = self.fetch_http(self.archive_id.to_url())
-        return ListCommand.Tools(list(ListCommand.iterate_folders(html_doc, "tools")))
-
-    def fetch_tool_modules(self, tool_name: str) -> ListOfStr:
-        rest_of_url = self.archive_id.to_url() + tool_name + "/Updates.xml"
-        xml = self.fetch_http(rest_of_url)  # raises RequestException
-        modules = xml_to_modules(
-            xml,
-            predicate=ListCommand._has_nonempty_downloads,
-            keys_to_keep=(),  # Just want names
-        )
-        return ListCommand.ListOfStr(strings=list(modules.keys()))
-
-    def _to_version(self, qt_ver: str) -> Version:
-        """
-        Turns a string in the form of `5.X.Y | latest` into a semantic version.
-        If the string does not fit either of these forms, CliInputError will be raised.
-        If qt_ver == latest, and no versions exist corresponding to the filters specified,
-        then CliInputError will be raised.
-        If qt_ver == latest, and an HTTP error occurs, requests.RequestException will be raised.
-
-        :param qt_ver:  Either the literal string `latest`, or a semantic version
-                        with each part separated with dots.
-        """
-        assert qt_ver
-        if qt_ver == "latest":
-            latest_version = self.fetch_latest_version()
-            if not latest_version:
-                msg = "There is no latest version of Qt with the criteria '{}'".format(
-                    self.describe_filters()
-                )
-                raise CliInputError(msg)
-            return latest_version
-        version = helper.to_version(qt_ver)
-        if self.archive_id.is_major_ver_mismatch(version):
-            msg = "Major version mismatch between {} and {}".format(
-                self.archive_id.category, version
-            )
-            raise CliInputError(msg)
-        return version
-
-    @staticmethod
-    def fetch_http(rest_of_url: str) -> str:
-        base_urls = Settings.baseurl, random.choice(Settings.fallbacks)
-        for i, base_url in enumerate(base_urls):
-            try:
-                url = posixpath.join(base_url, rest_of_url)
-                return getUrl(
-                    url=url,
-                    timeout=(Settings.connection_timeout, Settings.response_timeout),
-                )
-=======
     version: str
     target: str
     arch: str
     os_name: str
->>>>>>> 15267182
 
     def __post_init__(self):
         self.version = str(self.version)
@@ -574,6 +318,8 @@
         timeout: Tuple[int, int] = (5, 5),
     ):
         self.tool_name = tool_name
+        self.os_name = os_name
+        self.logger = getLogger("aqt.archives")
         super(ToolArchives, self).__init__(
             os_name=os_name,
             target=target,
