#!/usr/bin/env python
#
# Copyright (C) 2018 Linus Jahn <lnj@kaidan.im>
# Copyright (C) 2019-2021 Hiroshi Miura <miurahr@linux.com>
#
# Permission is hereby granted, free of charge, to any person obtaining a copy of
# this software and associated documentation files (the "Software"), to deal in
# the Software without restriction, including without limitation the rights to
# use, copy, modify, merge, publish, distribute, sublicense, and/or sell copies of
# the Software, and to permit persons to whom the Software is furnished to do so,
# subject to the following conditions:
#
# The above copyright notice and this permission notice shall be included in all
# copies or substantial portions of the Software.
#
# THE SOFTWARE IS PROVIDED "AS IS", WITHOUT WARRANTY OF ANY KIND, EXPRESS OR
# IMPLIED, INCLUDING BUT NOT LIMITED TO THE WARRANTIES OF MERCHANTABILITY, FITNESS
# FOR A PARTICULAR PURPOSE AND NONINFRINGEMENT. IN NO EVENT SHALL THE AUTHORS OR
# COPYRIGHT HOLDERS BE LIABLE FOR ANY CLAIM, DAMAGES OR OTHER LIABILITY, WHETHER
# IN AN ACTION OF CONTRACT, TORT OR OTHERWISE, ARISING FROM, OUT OF OR IN
# CONNECTION WITH THE SOFTWARE OR THE USE OR OTHER DEALINGS IN THE SOFTWARE.

import posixpath
import xml.etree.ElementTree as ElementTree
from dataclasses import dataclass, field
from logging import getLogger
from typing import List, Optional, Tuple

from aqt.exceptions import ArchiveListError, NoPackageFound
from aqt.helper import Settings, getUrl
from aqt.metadata import Version


@dataclass
class TargetConfig:
    version: str
    target: str
    arch: str
    os_name: str

    def __post_init__(self):
        self.version = str(self.version)


@dataclass
class QtPackage:
    name: str
    archive_url: str
    archive: str
    package_desc: str
    hashurl: str
    version: Optional[Version] = field(default=None)

    def __repr__(self):
        v_info = f", version={self.version}" if self.version else ""
        return f"QtPackage(name={self.name}, archive={self.archive}{v_info})"

    def __str__(self):
        v_info = f", version={self.version}" if self.version else ""
        return (
            f"QtPackage(name={self.name}, url={self.url}, "
            f"archive={self.archive}, desc={self.desc}"
            f"hashurl={self.hashurl}{v_info})"
        )


class QtArchives:
    """Download and hold Qt archive packages list.
    It access to download.qt.io site and get Update.xml file.
    It parse XML file and store metadata into list of QtPackage object.
    """

    def __init__(
        self,
        os_name,
        target,
        version_str,
        arch,
        base,
        subarchives=None,
        modules=None,
        all_extra=False,
        timeout=(5, 5),
    ):
        self.version = Version(version_str)
        self.target = target
        self.arch = arch
        self.os_name = os_name
        self.all_extra = all_extra
        self.arch_list = [item.get("arch") for item in Settings.qt_combinations]
        all_archives = subarchives is None
        self.base = base + "/online/qtsdkrepository/"
        self.logger = getLogger("aqt.archives")
        self.archives = []
        self.mod_list = []
        if all_extra:
            self.all_extra = True
        else:
            for m in modules if modules is not None else []:
                self.mod_list.append(
                    "qt.qt{0}.{0}{1}{2}.{3}.{4}".format(
                        self.version.major,
                        self.version.minor,
                        self.version.patch,
                        m,
                        arch,
                    )
                )
                self.mod_list.append(
                    "qt.{0}{1}{2}.{3}.{4}".format(
                        self.version.major,
                        self.version.minor,
                        self.version.patch,
                        m,
                        arch,
                    )
                )
        self.timeout = timeout
        self._get_archives()
        if not all_archives:
            self.archives = list(filter(lambda a: a.name in subarchives, self.archives))

    def _get_archives(self):
        # Get packages index
        if self.arch == "wasm_32":
            arch_ext = "_wasm"
        elif self.arch.startswith("android_") and self.version.major == 6:
            arch_ext = "{}".format(self.arch[7:])
        else:
            arch_ext = ""
        archive_path = "{0}{1}{2}/qt{3}_{3}{4}{5}{6}/".format(
            self.os_name,
            "_x86/" if self.os_name == "windows" else "_x64/",
            self.target,
            self.version.major,
            self.version.minor,
            self.version.patch,
            arch_ext,
        )
        update_xml_url = "{0}{1}Updates.xml".format(self.base, archive_path)
        archive_url = "{0}{1}".format(self.base, archive_path)
        target_packages = []
        target_packages.append(
            "qt.qt{0}.{0}{1}{2}.{3}".format(
                self.version.major,
                self.version.minor,
                self.version.patch,
                self.arch,
            )
        )
        target_packages.append(
            "qt.{0}{1}{2}.{3}".format(
                self.version.major, self.version.minor, self.version.patch, self.arch
            )
        )
        target_packages.extend(self.mod_list)
        self._download_update_xml(update_xml_url)
        self._parse_update_xml(archive_url, target_packages)

    def _download_update_xml(self, update_xml_url):
        """Hook for unit test."""
        self.update_xml_text = getUrl(update_xml_url, self.timeout)

    def _parse_update_xml(self, archive_url, target_packages):
        try:
            self.update_xml = ElementTree.fromstring(self.update_xml_text)
        except ElementTree.ParseError as perror:
            self.logger.error("Downloaded metadata is corrupted. {}".format(perror))
            raise ArchiveListError("Downloaded metadata is corrupted.")

        for packageupdate in self.update_xml.iter("PackageUpdate"):
            name = packageupdate.find("Name").text
            # Need to filter archives to download when we want all extra modules
            if self.all_extra:
                # Check platform
                name_last_section = name.split(".")[-1]
                if (
                    name_last_section in self.arch_list
                    and self.arch != name_last_section
                ):
                    continue
                # Check doc/examples
                if self.arch in ["doc", "examples"]:
                    if self.arch not in name:
                        continue
            if self.all_extra or name in target_packages:
                if packageupdate.find("DownloadableArchives").text is not None:
                    downloadable_archives = packageupdate.find(
                        "DownloadableArchives"
                    ).text.split(", ")
                    full_version = packageupdate.find("Version").text
                    package_desc = packageupdate.find("Description").text
                    for archive in downloadable_archives:
                        archive_name = archive.split("-", maxsplit=1)[0]
                        package_url = posixpath.join(
                            # https://download.qt.io/online/qtsdkrepository/linux_x64/desktop/qt5_5150/
                            archive_url,
                            # qt.qt5.5150.gcc_64/
                            name,
                            # 5.15.0-0-202005140804qtbase-Linux-RHEL_7_6-GCC-Linux-RHEL_7_6-X86_64.7z
                            full_version + archive,
                        )
                        hashurl = package_url + ".sha1"
                        self.archives.append(
                            QtPackage(
                                name=archive_name,
                                archive_url=package_url,
                                archive=archive,
                                package_desc=package_desc,
                                hashurl=hashurl,
                            )
                        )
        if len(self.archives) == 0:
            self.logger.error(
                "Specified packages are not found while parsing XML of package information!"
            )
            raise NoPackageFound

<<<<<<< HEAD
    def get_archives(self) -> List[QtPackage]:
=======
    def get_packages(self) -> List[QtPackage]:
>>>>>>> 0d7c3eec
        """
         It returns an archive package list.

        :return package list
        :rtype: List[QtPackage]
        """
        return self.archives

    def get_target_config(self) -> TargetConfig:
        """Get target configuration

        :return: configured target and its version with arch
        :rtype: TargetConfig object
        """
        return TargetConfig(self.version, self.target, self.arch, self.os_name)


class SrcDocExamplesArchives(QtArchives):
    """Hold doc/src/example archive package list."""

    def __init__(
        self,
        flavor,
        os_name,
        target,
        version,
        base,
        subarchives=None,
        modules=None,
        all_extra=False,
        timeout=(5, 5),
    ):
        self.flavor = flavor
        self.target = target
        self.os_name = os_name
        self.base = base
        self.logger = getLogger("aqt.archives")
        super(SrcDocExamplesArchives, self).__init__(
            os_name,
            target,
            version,
            self.flavor,
            base,
            subarchives=subarchives,
            modules=modules,
            all_extra=all_extra,
            timeout=timeout,
        )

    def _get_archives(self):
        archive_path = "{0}{1}{2}/qt{3}_{3}{4}{5}{6}".format(
            self.os_name,
            "_x86/" if self.os_name == "windows" else "_x64/",
            self.target,
            self.version.major,
            self.version.minor,
            self.version.patch,
            "_src_doc_examples/",
        )
        archive_url = "{0}{1}".format(self.base, archive_path)
        update_xml_url = "{0}/Updates.xml".format(archive_url)
        target_packages = []
        target_packages.append(
            "qt.qt{0}.{0}{1}{2}.{3}".format(
                self.version.major,
                self.version.minor,
                self.version.patch,
                self.flavor,
            )
        )
        target_packages.extend(self.mod_list)
        self._download_update_xml(update_xml_url)
        self._parse_update_xml(archive_url, target_packages)

    def get_target_config(self) -> TargetConfig:
        """Get target configuration.

        :return tuple of three parameter, "src_doc_examples", target and arch
        """
        return TargetConfig("src_doc_examples", self.target, self.arch, self.os_name)


class ToolArchives(QtArchives):
    """Hold tool archive package list
    when installing mingw tool, argument would be
    ToolArchive(windows, desktop, 4.9.1-3, mingw)
    when installing ifw tool, argument would be
    ToolArchive(linux, desktop, 3.1.1, ifw)
    """

    def __init__(
        self,
        os_name: str,
        tool_name: str,
        base: str,
        version_str: Optional[str] = None,
        arch: Optional[str] = None,
        timeout: Tuple[int, int] = (5, 5),
    ):
        self.tool_name = tool_name
        self.os_name = os_name
        self.logger = getLogger("aqt.archives")
        super(ToolArchives, self).__init__(
            os_name=os_name,
            target="desktop",
            version_str=version_str,
            arch=arch,
            base=base,
            timeout=timeout,
        )

    def __str__(self):
        return f"ToolArchives(tool_name={self.tool_name}, version={self.version}, arch={self.arch})"

    def _get_archives(self):
        _a = "_x64"
        if self.os_name == "windows":
            _a = "_x86"

        archive_url = posixpath.join(
            # https://download.qt.io/online/qtsdkrepository/
            self.base,
            # linux_x64/
            self.os_name + _a,
            # desktop/
            self.target,
            # tools_ifw/
            self.tool_name,
        )
        update_xml_url = posixpath.join(archive_url, "Updates.xml")
        self._download_update_xml(update_xml_url)  # call super method.
        self._parse_update_xml(archive_url, [])

    def _parse_update_xml(self, archive_url, target_packages):
        try:
            self.update_xml = ElementTree.fromstring(self.update_xml_text)
        except ElementTree.ParseError as perror:
            self.logger.error("Downloaded metadata is corrupted. {}".format(perror))
            raise ArchiveListError("Downloaded metadata is corrupted.")

        for packageupdate in self.update_xml.iter("PackageUpdate"):
            name = packageupdate.find("Name").text
            if name != self.arch:
                continue
            _archives = packageupdate.find("DownloadableArchives").text
            if _archives is not None:
                downloadable_archives = _archives.split(", ")
            else:
                downloadable_archives = []
            named_version = packageupdate.find("Version").text
            full_version = Version(named_version)
            if full_version.truncate("patch") != self.version.truncate("patch"):
                self.logger.warning(
                    "Base Version of {} is different from requested version {} -- skip.".format(
                        named_version, self.version
                    )
                )
                continue
            package_desc = packageupdate.find("Description").text
            for archive in downloadable_archives:
                package_url = posixpath.join(
                    # https://download.qt.io/online/qtsdkrepository/linux_x64/desktop/tools_ifw/
                    archive_url,
                    # qt.tools.ifw.41/
                    name,
                    #  4.1.1-202105261130ifw-linux-x64.7z
                    f"{named_version}{archive}",
                )
                hashurl = package_url + ".sha1"
                self.archives.append(
                    QtPackage(
                        name=name,
                        archive_url=package_url,
                        archive=archive,
                        package_desc=package_desc,
                        hashurl=hashurl,
                    )
                )

    def get_target_config(self) -> TargetConfig:
        """Get target configuration.

        :return tuple of three parameter, "Tools", target and arch
        """
        return TargetConfig("Tools", self.target, self.arch, self.os_name)<|MERGE_RESOLUTION|>--- conflicted
+++ resolved
@@ -216,11 +216,7 @@
             )
             raise NoPackageFound
 
-<<<<<<< HEAD
-    def get_archives(self) -> List[QtPackage]:
-=======
     def get_packages(self) -> List[QtPackage]:
->>>>>>> 0d7c3eec
         """
          It returns an archive package list.
 
