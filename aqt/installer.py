#!/usr/bin/env python3
#
# Copyright (C) 2018 Linus Jahn <lnj@kaidan.im>
# Copyright (C) 2019-2021 Hiroshi Miura <miurahr@linux.com>
# Copyright (C) 2020, Aurélien Gâteau
#
# Permission is hereby granted, free of charge, to any person obtaining a copy of
# this software and associated documentation files (the "Software"), to deal in
# the Software without restriction, including without limitation the rights to
# use, copy, modify, merge, publish, distribute, sublicense, and/or sell copies of
# the Software, and to permit persons to whom the Software is furnished to do so,
# subject to the following conditions:
#
# The above copyright notice and this permission notice shall be included in all
# copies or substantial portions of the Software.
#
# THE SOFTWARE IS PROVIDED "AS IS", WITHOUT WARRANTY OF ANY KIND, EXPRESS OR
# IMPLIED, INCLUDING BUT NOT LIMITED TO THE WARRANTIES OF MERCHANTABILITY, FITNESS
# FOR A PARTICULAR PURPOSE AND NONINFRINGEMENT. IN NO EVENT SHALL THE AUTHORS OR
# COPYRIGHT HOLDERS BE LIABLE FOR ANY CLAIM, DAMAGES OR OTHER LIABILITY, WHETHER
# IN AN ACTION OF CONTRACT, TORT OR OTHERWISE, ARISING FROM, OUT OF OR IN
# CONNECTION WITH THE SOFTWARE OR THE USE OR OTHER DEALINGS IN THE SOFTWARE.

import argparse
import binascii
import logging
import logging.config
import multiprocessing
import os
import platform
import random
import subprocess
import time
from logging import getLogger
from typing import Optional

import appdirs
import requests
from packaging.version import Version, parse

import aqt
<<<<<<< HEAD
from aqt.archives import (
    QtArchives,
    QtDownloadListFetcher,
    SrcDocExamplesArchives,
    ToolArchives,
)
=======
from aqt.archives import PackagesList, QtArchives, SrcDocExamplesArchives, ToolArchives
>>>>>>> 55563c61
from aqt.cuteci import DeployCuteCI
from aqt.exceptions import (
    ArchiveConnectionError,
    ArchiveDownloadError,
    ArchiveListError,
    NoPackageFound,
)
<<<<<<< HEAD
from aqt.helper import (
    ALL_EXTENSIONS,
    ArchiveId,
    Settings,
    to_version,
    downloadBinaryFile,
    getUrl,
    list_architectures_for_version,
    list_modules_for_version,
    request_http_with_failover,
)
=======
from aqt.helper import Settings, downloadBinaryFile, getUrl
>>>>>>> 55563c61
from aqt.updater import Updater

try:
    import py7zr

    EXT7Z = False
except ImportError:
    EXT7Z = True


class ExtractionError(Exception):
    pass


class Cli:
    """CLI main class to parse command line argument and launch proper functions."""

    __slot__ = ["parser", "combinations", "logger", "settings"]

    def __init__(self):
        self._create_parser()

    def _check_tools_arg_combination(self, os_name, tool_name, arch):
        for c in self.settings.tools_combinations:
            if (
                c["os_name"] == os_name
                and c["tool_name"] == tool_name
                and c["arch"] == arch
            ):
                return True
        return False

    def _check_qt_arg_combination(self, qt_version, os_name, target, arch):
        if os_name == "windows" and target == "desktop":
            major_minor = qt_version[: qt_version.rfind(".")]
            # check frequent mistakes
            if major_minor in ["5.15", "6.0", "6.1"]:
                if arch in [
                    "win64_msvc2017_64",
                    "win32_msvc2017",
                    "win64_mingw73",
                    "win32_mingw73",
                ]:
                    return False
            elif major_minor in ["5.9", "5.10", "5.11"]:
                if arch in [
                    "win64_mingw73",
                    "win32_mingw73",
                    "win64_mingw81",
                    "win32_mingw81",
                ]:
                    return False
            elif arch in [
                "win64_msvc2019_64",
                "win32_msvc2019",
                "win64_mingw81",
                "win32_mingw81",
            ]:
                return False
        for c in self.settings.qt_combinations:
            if c["os_name"] == os_name and c["target"] == target and c["arch"] == arch:
                return True
        return False

    def _check_qt_arg_versions(self, version):
        return version in self.settings.available_versions

    def _check_qt_arg_version_offline(self, version):
        return version in self.settings.available_offline_installer_version

    def _set_sevenzip(self, external):
        sevenzip = external
        if sevenzip is None:
            return None

        try:
            subprocess.run(
                [sevenzip, "--help"],
                stdout=subprocess.DEVNULL,
                stderr=subprocess.DEVNULL,
            )
        except FileNotFoundError as e:
            raise Exception(
                "Specified 7zip command executable does not exist: {!r}".format(
                    sevenzip
                )
            ) from e

        return sevenzip

    def _set_arch(self, args, oarch, os_name, target, qt_version):
        arch = oarch
        if arch is None:
            if os_name == "linux" and target == "desktop":
                arch = "gcc_64"
            elif os_name == "mac" and target == "desktop":
                arch = "clang_64"
            elif os_name == "mac" and target == "ios":
                arch = "ios"
            elif target == "android" and parse(qt_version) >= Version("5.14.0"):
                arch = "android"
            else:
                print("Please supply a target architecture.")
                self.show_help(args)
                exit(1)
        if arch == "":
            print("Please supply a target architecture.")
            self.show_help(args)
            exit(1)
        return arch

    def _check_mirror(self, mirror):
        if mirror is None:
            pass
        elif (
            mirror.startswith("http://")
            or mirror.startswith("https://")
            or mirror.startswith("ftp://")
        ):
            pass
        else:
            return False
        return True

    def _check_modules_arg(self, qt_version, modules):
        if modules is None:
            return True
        available = self.settings.available_modules(qt_version)
        if available is None:
            return False
        return all([m in available for m in modules])

    def call_installer(self, qt_archives, base_dir, sevenzip, keep):
        tasks = []
        for arc in qt_archives.get_archives():
            tasks.append((arc, base_dir, sevenzip, keep))
        pool = multiprocessing.Pool(self.settings.concurrency)
        pool.starmap(installer, tasks)
        pool.close()
        pool.join()

    def run_install(self, args):
        """Run install subcommand"""
        start_time = time.perf_counter()
        self.show_aqt_version()
        arch = args.arch
        target = args.target
        os_name = args.host
        qt_version = args.qt_version
        keep = args.keep
        output_dir = args.outputdir
        if output_dir is None:
            base_dir = os.getcwd()
        else:
            base_dir = output_dir
        if args.timeout is not None:
            timeout = (args.timeout, args.timeout)
        else:
            timeout = (self.settings.connection_timeout, self.settings.response_timeout)
        arch = self._set_arch(args, arch, os_name, target, qt_version)
        modules = args.modules
        sevenzip = self._set_sevenzip(args.external)
        if EXT7Z and sevenzip is None:
            # override when py7zr is not exist
            sevenzip = self._set_sevenzip("7z")
        if args.base is not None:
            if not self._check_mirror(args.base):
                self.show_help()
                exit(1)
            base = args.base
        else:
            base = self.settings.baseurl
        archives = args.archives
        if args.noarchives:
            if modules is None:
                print(
                    "When specified option --no-archives, an option --modules is mandatory."
                )
                exit(1)
            if archives is not None:
                print(
                    "Option --archives and --no-archives  are conflicted. Aborting..."
                )
                exit(1)
            else:
                archives = modules
        else:
            if modules is not None and archives is not None:
                archives.append(modules)
        nopatch = args.noarchives or (
            archives is not None and "qtbase" not in archives
        )  # type: bool
        if not self._check_qt_arg_versions(qt_version):
            self.logger.warning(
                "Specified Qt version is unknown: {}.".format(qt_version)
            )
        if not self._check_qt_arg_combination(qt_version, os_name, target, arch):
            self.logger.warning(
                "Specified target combination is not valid or unknown: {} {} {}".format(
                    os_name, target, arch
                )
            )
        all_extra = True if modules is not None and "all" in modules else False
        if not all_extra and not self._check_modules_arg(qt_version, modules):
            self.logger.warning("Some of specified modules are unknown.")
        try:
            qt_archives = QtArchives(
                os_name,
                target,
                qt_version,
                arch,
                base,
                subarchives=archives,
                modules=modules,
                logging=self.logger,
                all_extra=all_extra,
                timeout=timeout,
            )
        except ArchiveConnectionError:
            try:
                self.logger.warning(
                    "Connection to the download site failed and fallback to mirror site."
                )
                qt_archives = QtArchives(
                    os_name,
                    target,
                    qt_version,
                    arch,
                    random.choice(self.settings.fallbacks),
                    subarchives=archives,
                    modules=modules,
                    logging=self.logger,
                    all_extra=all_extra,
                    timeout=timeout,
                )
            except Exception:
                self.logger.error("Connection to the download site failed. Aborted...")
                exit(1)
        except ArchiveDownloadError or ArchiveListError or NoPackageFound:
            exit(1)
        target_config = qt_archives.get_target_config()
        self.call_installer(qt_archives, base_dir, sevenzip, keep)
        if not nopatch:
            Updater.update(target_config, base_dir, self.logger)
        self.logger.info("Finished installation")
        self.logger.info(
            "Time elasped: {time:.8f} second".format(
                time=time.perf_counter() - start_time
            )
        )

    def run_offline_installer(self, args):
        """Run online_installer subcommand"""
        start_time = time.perf_counter()
        self.show_aqt_version()
        os_name = args.host
        qt_version = args.qt_version
        arch = args.arch
        output_dir = args.outputdir
        if output_dir is None:
            base_dir = os.getcwd()
        else:
            base_dir = os.path.realpath(output_dir)
        if args.timeout is not None:
            timeout = args.timeout
        else:
            timeout = 300
        if args.base is not None:
            base = args.base
        else:
            base = self.settings.baseurl
        qt_ver_num = qt_version.replace(".", "")
        packages = ["qt.qt5.{}.{}".format(qt_ver_num, arch)]
        if args.archives is not None:
            packages.extend(args.archives)
        #
        qa = os.path.join(appdirs.user_data_dir("Qt", None), "qtaccount.ini")
        if not os.path.exists(qa):
            self.logger.warning("Cannot find {}".format(qa))
        cuteci = DeployCuteCI(qt_version, os_name, base, timeout)
        if not cuteci.check_archive():
            archive = cuteci.download_installer()
        else:
            self.logger.info("Reuse existent installer archive.")
            archive = cuteci.get_archive_name()
        cuteci.run_installer(archive, packages, base_dir, True)
        self.logger.info("Finished installation")
        self.logger.info(
            "Time elapsed: {time:.8f} second".format(
                time=time.perf_counter() - start_time
            )
        )

    def _run_src_doc_examples(self, flavor, args):
        start_time = time.perf_counter()
        self.show_aqt_version()
        target = args.target
        os_name = args.host
        qt_version = args.qt_version
        output_dir = args.outputdir
        if output_dir is None:
            base_dir = os.getcwd()
        else:
            base_dir = output_dir
        keep = args.keep
        if args.base is not None:
            base = args.base
        else:
            base = self.settings.baseurl
        if args.timeout is not None:
            timeout = (args.timeout, args.timeout)
        else:
            timeout = (self.settings.connection_timeout, self.settings.response_timeout)
        sevenzip = self._set_sevenzip(args.external)
        if EXT7Z and sevenzip is None:
            # override when py7zr is not exist
            sevenzip = self._set_sevenzip(self.settings.zipcmd)
        modules = args.modules
        archives = args.archives
        all_extra = True if modules is not None and "all" in modules else False
        if not self._check_qt_arg_versions(qt_version):
            self.logger.warning(
                "Specified Qt version is unknown: {}.".format(qt_version)
            )
        try:
            srcdocexamples_archives = SrcDocExamplesArchives(
                flavor,
                os_name,
                target,
                qt_version,
                base,
                subarchives=archives,
                modules=modules,
                logging=self.logger,
                all_extra=all_extra,
                timeout=timeout,
            )
        except ArchiveConnectionError:
            try:
                self.logger.warning(
                    "Connection to the download site failed and fallback to mirror site."
                )
                srcdocexamples_archives = SrcDocExamplesArchives(
                    flavor,
                    os_name,
                    target,
                    qt_version,
                    random.choice(self.settings.fallbacks),
                    subarchives=archives,
                    modules=modules,
                    logging=self.logger,
                    all_extra=all_extra,
                    timeout=timeout,
                )
            except Exception:
                self.logger.error("Connection to the download site failed. Aborted...")
                exit(1)
        except ArchiveDownloadError or ArchiveListError:
            exit(1)
        self.call_installer(srcdocexamples_archives, base_dir, sevenzip, keep)
        self.logger.info("Finished installation")
        self.logger.info(
            "Time elapsed: {time:.8f} second".format(
                time=time.perf_counter() - start_time
            )
        )

    def run_src(self, args):
        """Run src subcommand"""
        self._run_src_doc_examples("src", args)

    def run_examples(self, args):
        """Run example subcommand"""
        self._run_src_doc_examples("examples", args)

    def run_doc(self, args):
        """Run doc subcommand"""
        self._run_src_doc_examples("doc", args)

    def run_tool(self, args):
        """Run tool subcommand"""
        start_time = time.perf_counter()
        arch = args.arch
        tool_name = args.tool_name
        os_name = args.host
        output_dir = args.outputdir
        if output_dir is None:
            base_dir = os.getcwd()
        else:
            base_dir = output_dir
        sevenzip = self._set_sevenzip(args.external)
        if EXT7Z and sevenzip is None:
            # override when py7zr is not exist
            sevenzip = self._set_sevenzip(self.settings.zipcmd)
        version = args.version
        keep = args.keep
        if args.base is not None:
            base = args.base
        else:
            base = self.settings.baseurl
        if args.timeout is not None:
            timeout = (args.timeout, args.timeout)
        else:
            timeout = (self.settings.connection_timeout, self.settings.response_timeout)
        if not self._check_tools_arg_combination(os_name, tool_name, arch):
            self.logger.warning(
                "Specified target combination is not valid: {} {} {}".format(
                    os_name, tool_name, arch
                )
            )
        try:
            tool_archives = ToolArchives(
                os_name,
                tool_name,
                version,
                arch,
                base,
                logging=self.logger,
                timeout=timeout,
            )
        except ArchiveConnectionError:
            try:
                self.logger.warning(
                    "Connection to the download site failed and fallback to mirror site."
                )
                tool_archives = ToolArchives(
                    os_name,
                    tool_name,
                    version,
                    arch,
                    random.choice(self.settings.fallbacks),
                    logging=self.logger,
                    timeout=timeout,
                )
            except Exception:
                self.logger.error("Connection to the download site failed. Aborted...")
                exit(1)
        except ArchiveDownloadError or ArchiveListError:
            exit(1)
        self.call_installer(tool_archives, base_dir, sevenzip, keep)
        self.logger.info("Finished installation")
        self.logger.info(
            "Time elapsed: {time:.8f} second".format(
                time=time.perf_counter() - start_time
            )
        )

    def run_list(self, args: argparse.ArgumentParser) -> int:
        """Print all folders available for a category"""

        try:
<<<<<<< HEAD
            # Version of Qt for which to list packages
            list_modules_ver: Optional[Version] = to_version(args.modules)

            # Version of Qt for which to list extensions
            list_extensions_ver: Optional[Version] = to_version(args.extensions)

            # Version of Qt for which to list architectures
            list_architectures_ver: Optional[Version] = to_version(args.arch)
        except ValueError as e:
            self.logger.error(e)
            return 1

        # Print packages for only the most recent version of Qt that matches the filters set
        is_print_latest_modules: bool = args.latest_modules

        # Find all versions of Qt matching filters, and only print the most recent version
        is_latest_version: bool = args.latest_version

        # Remove from output any versions of Qt that don't have the minor version `filter_minor`
        filter_minor: Optional[int] = args.filter_minor

        if not args.target:
            targets = {
                "windows": "android desktop winrt",
                "mac": "android desktop ios",
                "linux": "android desktop",
            }
            print(targets[args.host])
            return 0

        archive_id = ArchiveId(
            args.category,
            args.host,
            args.target,
            args.extension if args.extension else "",
        )

        def http_fetcher(rest_of_url: str) -> str:
            return request_http_with_failover(
                base_urls=[
                    self.settings.baseurl,
                    random.choice(self.settings.fallbacks),
                ],
                rest_of_url=rest_of_url,
                timeout=(
                    self.settings.connection_timeout,
                    self.settings.response_timeout,
                ),
            )

        if list_modules_ver is not None and archive_id.is_qt():
            return list_modules_for_version(
                list_modules_ver, archive_id=archive_id, http_fetcher=http_fetcher
            )

        if list_architectures_ver is not None and archive_id.is_qt():
            return list_architectures_for_version(
                list_architectures_ver, archive_id=archive_id, http_fetcher=http_fetcher
            )

        fetcher = QtDownloadListFetcher(
            archive_id=archive_id,
            is_latest=is_latest_version,
            filter_minor=filter_minor,
            html_fetcher=http_fetcher,
        )

        try:
            out = fetcher.run(list_extensions_ver)

            if not out:
                self.logger.error("No data available")
                return 1
            if is_print_latest_modules:
                qt_version: Version = out.latest()
                return list_modules_for_version(
                    qt_version,
                    archive_id=archive_id,
                    http_fetcher=http_fetcher,
                )
            print(out)
            return 0
        except requests.exceptions.RequestException as e:
            self.logger.error("HTTP error: {}".format(e))
            return 1
=======
            pl = PackagesList(qt_version, host, target, self.settings.baseurl)
        except (ArchiveConnectionError, ArchiveDownloadError):
            pl = PackagesList(
                qt_version, host, target, random.choice(self.settings.fallbacks)
            )
        print("List Qt packages in %s for %s" % (args.qt_version, args.host))
        table = Texttable()
        table.set_deco(Texttable.HEADER)
        table.set_cols_dtype(["t", "t", "t"])
        table.set_cols_align(["l", "l", "l"])
        table.header(["target", "arch", "description"])
        for entry in pl.get_list():
            if qt_version[0:1] == "6" or not entry.virtual:
                archid = entry.name.split(".")[-1]
                table.add_row([entry.display_name, archid, entry.desc])
        print(table.draw())
>>>>>>> 55563c61

    def show_help(self, args=None):
        """Display help message"""
        self.parser.print_help()

    def show_aqt_version(self):
        """Display version information"""
        py_version = platform.python_version()
        py_impl = platform.python_implementation()
        py_build = platform.python_compiler()
        self.logger.info(
            "aqtinstall(aqt) v{} on Python {} [{} {}]".format(
                aqt.__version__, py_version, py_impl, py_build
            )
        )

    def _set_common_options(self, subparser):
        subparser.add_argument(
            "-O",
            "--outputdir",
            nargs="?",
            help="Target output directory(default current directory)",
        )
        subparser.add_argument(
            "-b",
            "--base",
            nargs="?",
            help="Specify mirror base url such as http://mirrors.ocf.berkeley.edu/qt/, "
            "where 'online' folder exist.",
        )
        subparser.add_argument(
            "--timeout",
            nargs="?",
            type=float,
            help="Specify connection timeout for download site.(default: 5 sec)",
        )
        subparser.add_argument(
            "-E", "--external", nargs="?", help="Specify external 7zip command path."
        )
        subparser.add_argument(
            "--internal", action="store_true", help="Use internal extractor."
        )
        subparser.add_argument(
            "-k",
            "--keep",
            action="store_true",
            help="Keep downloaded archive when specified, otherwise remove after install",
        )

    def _set_module_options(self, subparser):
        subparser.add_argument(
            "-m", "--modules", nargs="*", help="Specify extra modules to install"
        )
        subparser.add_argument(
            "--archives",
            nargs="*",
            help="Specify subset packages to install (Default: all standard and extra modules).",
        )

    def _set_common_argument(self, subparser):
        subparser.add_argument("qt_version", help='Qt version in the format of "5.X.Y"')
        subparser.add_argument(
            "host", choices=["linux", "mac", "windows"], help="host os name"
        )
        subparser.add_argument(
            "target", choices=["desktop", "winrt", "android", "ios"], help="target sdk"
        )

    def _create_parser(self):
        parser = argparse.ArgumentParser(
            prog="aqt",
            description="Installer for Qt SDK.",
            formatter_class=argparse.RawTextHelpFormatter,
            add_help=True,
        )
        parser.add_argument(
            "-c",
            "--config",
            type=argparse.FileType("r"),
            help="Configuration ini file.",
        )
        parser.add_argument(
            "--logging-conf",
            type=argparse.FileType("r"),
            help="Logging configuration ini file.",
        )
        parser.add_argument("--logger", nargs=1, help="Specify logger name")
        subparsers = parser.add_subparsers(
            title="subcommands",
            description="Valid subcommands",
            help="subcommand for aqt Qt installer",
        )
        install_parser = subparsers.add_parser(
            "install", formatter_class=argparse.RawTextHelpFormatter
        )
        install_parser.set_defaults(func=self.run_install)
        self._set_common_argument(install_parser)
        self._set_common_options(install_parser)
        install_parser.add_argument(
            "arch",
            nargs="?",
            help="\ntarget linux/desktop: gcc_64, wasm_32"
            "\ntarget mac/desktop:   clang_64, wasm_32"
            "\ntarget mac/ios:       ios"
            "\nwindows/desktop:      win64_msvc2019_64, win32_msvc2019"
            "\n                      win64_msvc2017_64, win32_msvc2017"
            "\n                      win64_msvc2015_64, win32_msvc2015"
            "\n                      win64_mingw81, win32_mingw81"
            "\n                      win64_mingw73, win32_mingw73"
            "\n                      win32_mingw53"
            "\n                      wasm_32"
            "\nwindows/winrt:        win64_msvc2019_winrt_x64, win64_msvc2019_winrt_x86"
            "\n                      win64_msvc2017_winrt_x64, win64_msvc2017_winrt_x86"
            "\n                      win64_msvc2019_winrt_armv7"
            "\n                      win64_msvc2017_winrt_armv7"
            "\nandroid:              Qt 5.14:          android (optional)"
            "\n                      Qt 5.13 or below: android_x86_64, android_arm64_v8a"
            "\n                                        android_x86, android_armv7",
        )
        self._set_module_options(install_parser)
        install_parser.add_argument(
            "--noarchives",
            action="store_true",
            help="No base packages; allow mod amendment with --modules option.",
        )
        #
        doc_parser = subparsers.add_parser("doc")
        doc_parser.set_defaults(func=self.run_doc)
        self._set_common_argument(doc_parser)
        self._set_common_options(doc_parser)
        self._set_module_options(doc_parser)
        #
        examples_parser = subparsers.add_parser("examples")
        examples_parser.set_defaults(func=self.run_examples)
        self._set_common_argument(examples_parser)
        self._set_common_options(examples_parser)
        self._set_module_options(examples_parser)
        #
        src_parser = subparsers.add_parser("src")
        src_parser.set_defaults(func=self.run_src)
        self._set_common_argument(src_parser)
        self._set_common_options(src_parser)
        self._set_module_options(src_parser)
        #
        tools_parser = subparsers.add_parser("tool")
        tools_parser.set_defaults(func=self.run_tool)
        tools_parser.add_argument(
            "host", choices=["linux", "mac", "windows"], help="host os name"
        )
        tools_parser.add_argument(
            "tool_name", help="Name of tool such as tools_ifw, tools_mingw"
        )
        tools_parser.add_argument(
            "version", help='Tool version in the format of "4.1.2"'
        )
        tools_parser.add_argument(
            "arch", help="Name of full tool name such as qt.tools.ifw.31"
        )
        self._set_common_options(tools_parser)

        # list category host target         # 1. Print all tools/versions of Qt available for category, os, target
        # list category host --targets Qt_version           # 2. Print all targets for a version of Qt
        # list category host target --arch Qt_version       # 3. Print all architectures for Qt version, os, target
        # list category host target --modules Qt_version    # 4. Print all modules for (Qt, OS, target) tuple
        list_parser = subparsers.add_parser(
            "list",
            formatter_class=argparse.RawDescriptionHelpFormatter,
            epilog="Examples:\n"
            "$ aqt list qt5 mac                                            # print all targets for Mac OS\n"
            "$ aqt list tools mac desktop                                  # print all tools for mac desktop\n"
            "$ aqt list qt5 mac desktop                                    # print all versions of Qt 5\n"
            "$ aqt list qt5 mac desktop --extension wasm                   # print all wasm versions of Qt 5\n"
            "$ aqt list qt5 mac desktop --filter-minor 9                   # print all versions of Qt 5.9\n"
            "$ aqt list qt5 mac desktop --filter-minor 9 --latest-version  # print latest Qt 5.9\n"
            "$ aqt list qt5 mac desktop --filter-minor 9 --latest-modules  # print modules for latest 5.9\n"
            "$ aqt list qt5 mac desktop --modules 5.12.0                   # print modules for 5.12.0\n"
            "$ aqt list qt5 mac desktop --extensions 5.9.0                 # print choices for --extension flag\n"
            "$ aqt list qt5 mac desktop --arch 5.9.9                       "
            "# print architectures for 5.9.9/mac/desktop\n",
        )
        list_parser.set_defaults(func=self.run_list)
        list_parser.add_argument(
            "category",
            choices=["tools", "qt5", "qt6"],
            help="category of packages to list",
        )
        list_parser.add_argument(
            "host", choices=["linux", "mac", "windows"], help="host os name"
        )
        list_parser.add_argument(
            "target",
            nargs="?",
            default=None,
            choices=["desktop", "winrt", "android", "ios"],
            help="Target SDK. When omitted, this prints all the targets available for a host OS.",
        )
        # list_parser.add_argument(
        #     "--targets",
        #     type=str,
        #     metavar="VERSION",
        #     help='Qt version in the format of "5.X.Y". '
        #     "When set, this lists all the targets available for Qt 5.X.Y on a host.",
        # )
        list_parser.add_argument(
            "--extension",
            choices=ALL_EXTENSIONS,
            help="Extension of packages to list. "
            "Use the `--extensions` flag to list all relevant options for a host/target.",
        )
        list_parser.add_argument(
            "--filter-minor",
            type=int,
            metavar="MINOR_VERSION",
            help="print versions for a particular minor version. "
            "IE: `aqt list qt5 windows desktop --filter-minor 12` prints all versions beginning with 5.12",
        )
        output_modifier_exclusive_group = list_parser.add_mutually_exclusive_group()
        output_modifier_exclusive_group.add_argument(
            "--modules",
            type=str,
            metavar="VERSION",
            help='Qt version in the format of "5.X.Y". '
            "When set, this lists all the modules available for Qt 5.X.Y.",
        )
        output_modifier_exclusive_group.add_argument(
            "--extensions",
            type=str,
            metavar="VERSION",
            help='Qt version in the format of "5.X.Y". '
            "When set, this prints all valid arguments for the `--extension` flag for Qt 5.X.Y with a host/target.",
        )
        output_modifier_exclusive_group.add_argument(
            "--arch",
            type=str,
            metavar="VERSION",
            help='Qt version in the format of "5.X.Y". '
            "When set, this prints all architectures available for Qt 5.X.Y with a host/target.",
        )
        output_modifier_exclusive_group.add_argument(
            "--latest-version",
            action="store_true",
            help="print only the newest version available",
        )
        output_modifier_exclusive_group.add_argument(
            "--latest-modules",
            action="store_true",
            help="list all the modules available for the latest version of Qt, "
            "or a minor version if the `--filter-minor` flag is set.",
        )
        #
        old_install = subparsers.add_parser(
            "offline_installer",
            formatter_class=argparse.RawTextHelpFormatter,
            description="Install Qt using offiline installer. It requires downloading installer binary(500-1500MB).\n"
            "Please help you for patience to wait downloding."
            "It can accept environment variables:\n"
            "  QTLOGIN: qt account login name\n"
            "  QTPASSWORD: qt account password\n",
        )
        old_install.add_argument(
            "qt_version", help='Qt version in the format of "5.X.Y"'
        )
        old_install.add_argument(
            "host", choices=["linux", "mac", "windows"], help="host os name"
        )
        old_install.add_argument(
            "arch",
            help="\ntarget linux/desktop: gcc_64"
            "\ntarget mac/desktop:   clang_64"
            "\nwindows/desktop:      win64_msvc2017_64, win32_msvc2017"
            "\n                      win64_msvc2015_64, win32_msvc2015",
        )
        old_install.add_argument(
            "--archives",
            nargs="*",
            help="Specify packages to install.",
        )
        old_install.add_argument(
            "-O",
            "--outputdir",
            nargs="?",
            help="Target output directory(default current directory)",
        )
        old_install.add_argument(
            "-b",
            "--base",
            nargs="?",
            help="Specify mirror base url such as http://mirrors.ocf.berkeley.edu/qt/, "
            "where 'online' folder exist.",
        )
        old_install.add_argument(
            "--timeout",
            nargs="?",
            type=float,
            help="Specify timeout for offline installer processing.(default: 300 sec)",
        )
        old_install.set_defaults(func=self.run_offline_installer)
        #
        help_parser = subparsers.add_parser("help")
        help_parser.set_defaults(func=self.show_help)
        parser.set_defaults(func=self.show_help)
        self.parser = parser

    def _setup_logging(self, args, env_key="LOG_CFG"):
        envconf = os.getenv(env_key, None)
        conf = None
        if args.logging_conf:
            conf = args.logging_conf
        elif envconf is not None:
            conf = envconf
        if conf is None or not os.path.exists(conf):
            conf = os.path.join(os.path.dirname(__file__), "logging.ini")
        logging.config.fileConfig(conf)
        if args.logger is not None:
            self.logger = logging.getLogger(args.logger)
        else:
            self.logger = logging.getLogger("aqt")

    def _setup_settings(self, args=None, env_key="AQT_CONFIG"):
        if args is not None and args.config is not None:
            self.settings = Settings(args.config)
        else:
            config = os.getenv(env_key, None)
            if config is not None and os.path.exists(config):
                self.settings = Settings(config)
            else:
                self.settings = Settings()

    def run(self, arg=None):
        args = self.parser.parse_args(arg)
        self._setup_settings(args)
        self._setup_logging(args)
        return args.func(args)


def installer(qt_archive, base_dir, command, keep=False, response_timeout=None):
    """
    Installer function to download archive files and extract it.
    It is called through multiprocessing.Pool()
    """
    name = qt_archive.name
    url = qt_archive.url
    hashurl = qt_archive.hashurl
    archive = qt_archive.archive
    start_time = time.perf_counter()
    logger = getLogger("aqt")
    logger.info("Downloading {}...".format(name))
    logger.debug("Download URL: {}".format(url))
    settings = Settings()
    if response_timeout is None:
        timeout = (settings.connection_timeout, settings.response_timeout)
    else:
        timeout = (settings.connection_timeout, response_timeout)
    hash = binascii.unhexlify(getUrl(hashurl, timeout, logger))
    downloadBinaryFile(url, archive, "sha1", hash, timeout, logger)
    if command is None:
        with py7zr.SevenZipFile(archive, "r") as szf:
            szf.extractall(path=base_dir)
    else:
        if base_dir is not None:
            command_args = [
                command,
                "x",
                "-aoa",
                "-bd",
                "-y",
                "-o{}".format(base_dir),
                archive,
            ]
        else:
            command_args = [command, "x", "-aoa", "-bd", "-y", archive]
        try:
            proc = subprocess.run(command_args, stdout=subprocess.PIPE, check=True)
            logger.debug(proc.stdout)
        except subprocess.CalledProcessError as cpe:
            logger.error("Extraction error: %d" % cpe.returncode)
            if cpe.stdout is not None:
                logger.error(cpe.stdout)
            if cpe.stderr is not None:
                logger.error(cpe.stderr)
            raise cpe
    if not keep:
        os.unlink(archive)
    logger.info(
        "Finished installation of {} in {}".format(
            archive, time.perf_counter() - start_time
        )
    )<|MERGE_RESOLUTION|>--- conflicted
+++ resolved
@@ -39,16 +39,12 @@
 from packaging.version import Version, parse
 
 import aqt
-<<<<<<< HEAD
 from aqt.archives import (
     QtArchives,
     QtDownloadListFetcher,
     SrcDocExamplesArchives,
     ToolArchives,
 )
-=======
-from aqt.archives import PackagesList, QtArchives, SrcDocExamplesArchives, ToolArchives
->>>>>>> 55563c61
 from aqt.cuteci import DeployCuteCI
 from aqt.exceptions import (
     ArchiveConnectionError,
@@ -56,7 +52,6 @@
     ArchiveListError,
     NoPackageFound,
 )
-<<<<<<< HEAD
 from aqt.helper import (
     ALL_EXTENSIONS,
     ArchiveId,
@@ -68,9 +63,6 @@
     list_modules_for_version,
     request_http_with_failover,
 )
-=======
-from aqt.helper import Settings, downloadBinaryFile, getUrl
->>>>>>> 55563c61
 from aqt.updater import Updater
 
 try:
@@ -522,7 +514,6 @@
         """Print all folders available for a category"""
 
         try:
-<<<<<<< HEAD
             # Version of Qt for which to list packages
             list_modules_ver: Optional[Version] = to_version(args.modules)
 
@@ -608,24 +599,6 @@
         except requests.exceptions.RequestException as e:
             self.logger.error("HTTP error: {}".format(e))
             return 1
-=======
-            pl = PackagesList(qt_version, host, target, self.settings.baseurl)
-        except (ArchiveConnectionError, ArchiveDownloadError):
-            pl = PackagesList(
-                qt_version, host, target, random.choice(self.settings.fallbacks)
-            )
-        print("List Qt packages in %s for %s" % (args.qt_version, args.host))
-        table = Texttable()
-        table.set_deco(Texttable.HEADER)
-        table.set_cols_dtype(["t", "t", "t"])
-        table.set_cols_align(["l", "l", "l"])
-        table.header(["target", "arch", "description"])
-        for entry in pl.get_list():
-            if qt_version[0:1] == "6" or not entry.virtual:
-                archid = entry.name.split(".")[-1]
-                table.add_row([entry.display_name, archid, entry.desc])
-        print(table.draw())
->>>>>>> 55563c61
 
     def show_help(self, args=None):
         """Display help message"""
