#!/usr/bin/env python3
#
# Copyright (C) 2018 Linus Jahn <lnj@kaidan.im>
# Copyright (C) 2019-2021 Hiroshi Miura <miurahr@linux.com>
# Copyright (C) 2020, Aurélien Gâteau
#
# Permission is hereby granted, free of charge, to any person obtaining a copy of
# this software and associated documentation files (the "Software"), to deal in
# the Software without restriction, including without limitation the rights to
# use, copy, modify, merge, publish, distribute, sublicense, and/or sell copies of
# the Software, and to permit persons to whom the Software is furnished to do so,
# subject to the following conditions:
#
# The above copyright notice and this permission notice shall be included in all
# copies or substantial portions of the Software.
#
# THE SOFTWARE IS PROVIDED "AS IS", WITHOUT WARRANTY OF ANY KIND, EXPRESS OR
# IMPLIED, INCLUDING BUT NOT LIMITED TO THE WARRANTIES OF MERCHANTABILITY, FITNESS
# FOR A PARTICULAR PURPOSE AND NONINFRINGEMENT. IN NO EVENT SHALL THE AUTHORS OR
# COPYRIGHT HOLDERS BE LIABLE FOR ANY CLAIM, DAMAGES OR OTHER LIABILITY, WHETHER
# IN AN ACTION OF CONTRACT, TORT OR OTHERWISE, ARISING FROM, OUT OF OR IN
# CONNECTION WITH THE SOFTWARE OR THE USE OR OTHER DEALINGS IN THE SOFTWARE.

import argparse
import binascii
import hashlib
import logging
import logging.config
import multiprocessing
import os
import platform
import random
import subprocess
import sys
import time
from logging import getLogger
from typing import Optional

import appdirs
import requests
from packaging.version import Version, parse
from requests.adapters import HTTPAdapter
from urllib3.util.retry import Retry

import aqt
from aqt.archives import (
    ArchiveConnectionError,
    ArchiveDownloadError,
    ArchiveListError,
    NoPackageFound,
    QtArchives,
    SrcDocExamplesArchives,
    ToolArchives,
    QtDownloadListFetcher,
)
from aqt.helper import (
    Settings,
    altlink,
    ALL_EXTENSIONS,
    request_http_with_failover,
    list_modules_for_version,
    ArchiveId,
    cli_2_semantic_version,
    list_architectures_for_version,
)
<<<<<<< HEAD
=======
from aqt.cuteci import DeployCuteCI
from aqt.helper import Settings, altlink
>>>>>>> 2c9a50ea
from aqt.updater import Updater

try:
    import py7zr

    EXT7Z = False
except ImportError:
    EXT7Z = True


class ExtractionError(Exception):
    pass


BASE_URL = "https://download.qt.io"
FALLBACK_URLS = [
    "https://mirrors.ocf.berkeley.edu/qt",
    "https://ftp.jaist.ac.jp/pub/qtproject",
    "http://ftp1.nluug.nl/languages/qt",
    "https://mirrors.dotsrc.org/qtproject",
]


class Cli:
    """CLI main class to parse command line argument and launch proper functions."""

    __slot__ = ["parser", "combinations", "logger"]

    def __init__(self, env_key="AQT_CONFIG"):
        config = os.getenv(env_key, None)
        self.settings = Settings(config=config)
        self._create_parser()

    def _check_tools_arg_combination(self, os_name, tool_name, arch):
        for c in self.settings.tools_combinations:
            if (
                c["os_name"] == os_name
                and c["tool_name"] == tool_name
                and c["arch"] == arch
            ):
                return True
        return False

    def _check_qt_arg_combination(self, qt_version, os_name, target, arch):
        if os_name == "windows" and target == "desktop":
            # check frequent mistakes
            if qt_version.startswith("5.15.") or qt_version.startswith("6."):
                if arch in [
                    "win64_msvc2017_64",
                    "win32_msvc2017",
                    "win64_mingw73",
                    "win32_mingw73",
                ]:
                    return False
            elif (
                qt_version.startswith("5.9.")
                or qt_version.startswith("5.10.")
                or qt_version.startswith("5.11.")
            ):
                if arch in [
                    "win64_mingw73",
                    "win32_mingw73",
                    "win64_mingw81",
                    "win32_mingw81",
                ]:
                    return False
            elif arch in [
                "win64_msvc2019_64",
                "win32_msvc2019",
                "win64_mingw81",
                "win32_mingw81",
            ]:
                return False
        for c in self.settings.qt_combinations:
            if c["os_name"] == os_name and c["target"] == target and c["arch"] == arch:
                return True
        return False

    def _check_qt_arg_versions(self, qt_version):
        for ver in self.settings.available_versions:
            if ver == qt_version:
                return True
        return False

    def _set_sevenzip(self, external):
        sevenzip = external
        if sevenzip is None:
            return None

        try:
            subprocess.run(
                [sevenzip, "--help"],
                stdout=subprocess.DEVNULL,
                stderr=subprocess.DEVNULL,
            )
        except FileNotFoundError as e:
            raise Exception(
                "Specified 7zip command executable does not exist: {!r}".format(
                    sevenzip
                )
            ) from e

        return sevenzip

    def _set_arch(self, args, oarch, os_name, target, qt_version):
        arch = oarch
        if arch is None:
            if os_name == "linux" and target == "desktop":
                arch = "gcc_64"
            elif os_name == "mac" and target == "desktop":
                arch = "clang_64"
            elif os_name == "mac" and target == "ios":
                arch = "ios"
            elif target == "android" and parse(qt_version) >= Version("5.14.0"):
                arch = "android"
            else:
                print("Please supply a target architecture.")
                self.show_help(args)
                exit(1)
        if arch == "":
            print("Please supply a target architecture.")
            self.show_help(args)
            exit(1)
        return arch

    def _check_mirror(self, mirror):
        if mirror is None:
            pass
        elif (
            mirror.startswith("http://")
            or mirror.startswith("https://")
            or mirror.startswith("ftp://")
        ):
            pass
        else:
            return False
        return True

    def _check_modules_arg(self, qt_version, modules):
        if modules is None:
            return True
        available = self.settings.available_modules(qt_version)
        if available is None:
            return False
        return all([m in available for m in modules])

    def _run_common_part(self, output_dir=None, mirror=None):
        self.show_aqt_version()
        if output_dir is not None:
            output_dir = os.path.normpath(output_dir)
        if not self._check_mirror(mirror):
            self.parser.print_help()
            exit(1)

    def call_installer(self, qt_archives, target_dir, sevenzip, keep):
        if target_dir is None:
            base_dir = os.getcwd()
        else:
            base_dir = target_dir
        tasks = []
        for arc in qt_archives.get_archives():
            tasks.append((arc, base_dir, sevenzip, keep))
        pool = multiprocessing.Pool(self.settings.concurrency)
        pool.starmap(installer, tasks)
        pool.close()
        pool.join()

    def run_install(self, args):
        """Run install subcommand"""
        start_time = time.perf_counter()
        arch = args.arch
        target = args.target
        os_name = args.host
        qt_version = args.qt_version
        output_dir = args.outputdir
        keep = args.keep
        if output_dir is None:
            base_dir = os.getcwd()
        else:
            base_dir = output_dir
        if args.timeout is not None:
            timeout = (args.timeout, args.timeout)
        else:
            timeout = (5, 5)
        arch = self._set_arch(args, arch, os_name, target, qt_version)
        modules = args.modules
        sevenzip = self._set_sevenzip(args.external)
        if EXT7Z and sevenzip is None:
            # override when py7zr is not exist
            sevenzip = self._set_sevenzip("7z")
        if args.base is not None:
            base = args.base
        else:
            base = BASE_URL
        archives = args.archives
        if args.noarchives:
            if modules is None:
                print(
                    "When specified option --no-archives, an option --modules is mandatory."
                )
                exit(1)
            if archives is not None:
                print(
                    "Option --archives and --no-archives  are conflicted. Aborting..."
                )
                exit(1)
            else:
                archives = modules
        else:
            if modules is not None and archives is not None:
                archives.append(modules)
        nopatch = args.noarchives or (
            archives is not None and "qtbase" not in archives
        )  # type: bool
        self._run_common_part(output_dir, base)
        if not self._check_qt_arg_versions(qt_version):
            self.logger.warning(
                "Specified Qt version is unknown: {}.".format(qt_version)
            )
        if not self._check_qt_arg_combination(qt_version, os_name, target, arch):
            self.logger.warning(
                "Specified target combination is not valid or unknown: {} {} {}".format(
                    os_name, target, arch
                )
            )
        all_extra = True if modules is not None and "all" in modules else False
        if not all_extra and not self._check_modules_arg(qt_version, modules):
            self.logger.warning("Some of specified modules are unknown.")
        try:
            qt_archives = QtArchives(
                os_name,
                target,
                qt_version,
                arch,
                base,
                subarchives=archives,
                modules=modules,
                logging=self.logger,
                all_extra=all_extra,
                timeout=timeout,
            )
        except ArchiveConnectionError:
            try:
                self.logger.warning(
                    "Connection to the download site failed and fallback to mirror site."
                )
                qt_archives = QtArchives(
                    os_name,
                    target,
                    qt_version,
                    arch,
                    random.choice(FALLBACK_URLS),
                    subarchives=archives,
                    modules=modules,
                    logging=self.logger,
                    all_extra=all_extra,
                    timeout=timeout,
                )
            except Exception:
                self.logger.error("Connection to the download site failed. Aborted...")
                exit(1)
        except ArchiveDownloadError or ArchiveListError or NoPackageFound:
            exit(1)
        target_config = qt_archives.get_target_config()
        self.call_installer(qt_archives, output_dir, sevenzip, keep)
        if not nopatch:
            Updater.update(target_config, base_dir, self.logger)
        self.logger.info("Finished installation")
        self.logger.info(
            "Time elasped: {time:.8f} second".format(
                time=time.perf_counter() - start_time
            )
        )

    def run_offline_installer(self, args):
        """Run online_installer subcommand"""
        start_time = time.perf_counter()
        os_name = args.host
        qt_version = args.qt_version
        output_dir = args.outputdir
        arch = args.arch
        if output_dir is None:
            base_dir = os.getcwd()
        else:
            base_dir = os.path.realpath(output_dir)
        if args.timeout is not None:
            timeout = args.timeout
        else:
            timeout = 300
        if args.base is not None:
            base = args.base
        else:
            base = BASE_URL
        self._run_common_part(output_dir, base)
        qt_ver_num = qt_version.replace(".", "")
        packages = ["qt.qt5.{}.{}".format(qt_ver_num, arch)]
        if args.archives is not None:
            packages.extend(args.archives)
        #
        qa = os.path.join(appdirs.user_data_dir("Qt", None), "qtaccount.ini")
        if not os.path.exists(qa):
            self.logger.warning("Cannot find {}".format(qa))
        cuteci = DeployCuteCI(qt_version, os_name, base, timeout)
        if not cuteci.check_archive():
            archive = cuteci.download_installer()
        else:
            self.logger.info("Reuse existent installer archive.")
            archive = cuteci.get_archive_name()
        cuteci.run_installer(archive, packages, base_dir, True)
        self.logger.info("Finished installation")
        self.logger.info(
            "Time elapsed: {time:.8f} second".format(
                time=time.perf_counter() - start_time
            )
        )

    def _run_src_doc_examples(self, flavor, args):
        start_time = time.perf_counter()
        target = args.target
        os_name = args.host
        qt_version = args.qt_version
        output_dir = args.outputdir
        keep = args.keep
        if args.base is not None:
            base = args.base
        else:
            base = BASE_URL
        if args.timeout is not None:
            timeout = (args.timeout, args.timeout)
        else:
            timeout = (5, 5)
        sevenzip = self._set_sevenzip(args.external)
        if EXT7Z and sevenzip is None:
            # override when py7zr is not exist
            sevenzip = self._set_sevenzip("7z")
        modules = args.modules
        archives = args.archives
        self._run_common_part(output_dir, base)
        all_extra = True if modules is not None and "all" in modules else False
        if not self._check_qt_arg_versions(qt_version):
            self.logger.warning(
                "Specified Qt version is unknown: {}.".format(qt_version)
            )
        try:
            srcdocexamples_archives = SrcDocExamplesArchives(
                flavor,
                os_name,
                target,
                qt_version,
                base,
                subarchives=archives,
                modules=modules,
                logging=self.logger,
                all_extra=all_extra,
                timeout=timeout,
            )
        except ArchiveConnectionError:
            try:
                self.logger.warning(
                    "Connection to the download site failed and fallback to mirror site."
                )
                srcdocexamples_archives = SrcDocExamplesArchives(
                    flavor,
                    os_name,
                    target,
                    qt_version,
                    random.choice(FALLBACK_URLS),
                    subarchives=archives,
                    modules=modules,
                    logging=self.logger,
                    all_extra=all_extra,
                    timeout=timeout,
                )
            except Exception:
                self.logger.error("Connection to the download site failed. Aborted...")
                exit(1)
        except ArchiveDownloadError or ArchiveListError:
            exit(1)
        self.call_installer(srcdocexamples_archives, output_dir, sevenzip, keep)
        self.logger.info("Finished installation")
        self.logger.info(
            "Time elapsed: {time:.8f} second".format(
                time=time.perf_counter() - start_time
            )
        )

    def run_src(self, args):
        """Run src subcommand"""
        self._run_src_doc_examples("src", args)

    def run_examples(self, args):
        """Run example subcommand"""
        self._run_src_doc_examples("examples", args)

    def run_doc(self, args):
        """Run doc subcommand"""
        self._run_src_doc_examples("doc", args)

    def run_tool(self, args):
        """Run tool subcommand"""
        start_time = time.perf_counter()
        arch = args.arch
        tool_name = args.tool_name
        os_name = args.host
        output_dir = args.outputdir
        sevenzip = self._set_sevenzip(args.external)
        if EXT7Z and sevenzip is None:
            # override when py7zr is not exist
            sevenzip = self._set_sevenzip("7z")
        version = args.version
        keep = args.keep
        if args.base is not None:
            base = args.base
        else:
            base = BASE_URL
        if args.timeout is not None:
            timeout = (args.timeout, args.timeout)
        else:
            timeout = (5, 5)
        self._run_common_part(output_dir, base)
        if not self._check_tools_arg_combination(os_name, tool_name, arch):
            self.logger.warning(
                "Specified target combination is not valid: {} {} {}".format(
                    os_name, tool_name, arch
                )
            )
        try:
            tool_archives = ToolArchives(
                os_name,
                tool_name,
                version,
                arch,
                base,
                logging=self.logger,
                timeout=timeout,
            )
        except ArchiveConnectionError:
            try:
                self.logger.warning(
                    "Connection to the download site failed and fallback to mirror site."
                )
                tool_archives = ToolArchives(
                    os_name,
                    tool_name,
                    version,
                    arch,
                    random.choice(FALLBACK_URLS),
                    logging=self.logger,
                    timeout=timeout,
                )
            except Exception:
                self.logger.error("Connection to the download site failed. Aborted...")
                exit(1)
        except ArchiveDownloadError or ArchiveListError:
            exit(1)
        self.call_installer(tool_archives, output_dir, sevenzip, keep)
        self.logger.info("Finished installation")
        self.logger.info(
            "Time elapsed: {time:.8f} second".format(
                time=time.perf_counter() - start_time
            )
        )

    def run_list(self, args: argparse.ArgumentParser) -> int:
        """Print all folders available for a category"""

        try:
            # Version of Qt for which to list packages
            list_modules_ver: Optional[Version] = cli_2_semantic_version(args.modules)

            # Version of Qt for which to list extensions
            list_extensions_ver: Optional[Version] = cli_2_semantic_version(
                args.extensions
            )

            # Version of Qt for which to list architectures
            list_architectures_ver: Optional[Version] = cli_2_semantic_version(
                args.arch
            )
        except ValueError as e:
            self.logger.error(e)
            return 1

        if list_extensions_ver:
            raise NotImplementedError("Listing extensions isn't done yet")

        # Print packages for only the most recent version of Qt that matches the filters set
        is_print_latest_modules: bool = args.latest_modules

        # Find all versions of Qt matching filters, and only print the most recent version
        is_latest_version: bool = args.latest_version

        # Remove from output any versions of Qt that don't have the minor version `filter_minor`
        filter_minor: Optional[int] = args.filter_minor

        if not args.target:
            targets = {
                "windows": "android desktop winrt",
                "mac": "android desktop ios",
                "linux": "android desktop",
            }
            print(targets[args.host])
            return 0

        archive_id = ArchiveId(args.category, args.host, args.target, args.extension)

        def http_fetcher(rest_of_url: str) -> str:
            return request_http_with_failover(
                base_urls=[BASE_URL, random.choice(FALLBACK_URLS)],
                rest_of_url=rest_of_url,
            )

        if list_modules_ver is not None and archive_id.is_qt():
            return list_modules_for_version(
                list_modules_ver, archive_id=archive_id, http_fetcher=http_fetcher
            )

        if list_architectures_ver is not None and archive_id.is_qt():
            return list_architectures_for_version(
                list_architectures_ver, archive_id=archive_id, http_fetcher=http_fetcher
            )

        fetcher = QtDownloadListFetcher(
            archive_id=archive_id,
            is_latest=is_latest_version,
            filter_minor=filter_minor,
            html_fetcher=http_fetcher,
        )

        try:
            out = fetcher.run().rstrip()  # raises RequestException
            if not out:
                self.logger.error("No data available")
                return 1
            if is_print_latest_modules:
                qt_version = out.rsplit(maxsplit=1)[-1]
                return list_modules_for_version(
                    cli_2_semantic_version(qt_version),
                    archive_id=archive_id,
                    http_fetcher=http_fetcher,
                )
            print(out)
            return 0
        except requests.exceptions.RequestException as e:
            self.logger.error("HTTP error: {}".format(e))
            return 1

    def show_help(self, args):
        """Display help message"""
        self.parser.print_help()

    def show_aqt_version(self):
        """Display version information"""
        py_version = platform.python_version()
        py_impl = platform.python_implementation()
        py_build = platform.python_compiler()
        self.logger.info(
            "aqtinstall(aqt) v{} on Python {} [{} {}]".format(
                aqt.__version__, py_version, py_impl, py_build
            )
        )

    def _set_common_options(self, subparser):
        subparser.add_argument(
            "-O",
            "--outputdir",
            nargs="?",
            help="Target output directory(default current directory)",
        )
        subparser.add_argument(
            "-b",
            "--base",
            nargs="?",
            help="Specify mirror base url such as http://mirrors.ocf.berkeley.edu/qt/, "
            "where 'online' folder exist.",
        )
        subparser.add_argument(
            "--timeout",
            nargs="?",
            type=float,
            help="Specify connection timeout for download site.(default: 5 sec)",
        )
        subparser.add_argument(
            "-E", "--external", nargs="?", help="Specify external 7zip command path."
        )
        subparser.add_argument(
            "--internal", action="store_true", help="Use internal extractor."
        )
        subparser.add_argument(
            "-k",
            "--keep",
            action="store_true",
            help="Keep downloaded archive when specified, otherwise remove after install",
        )

    def _set_module_options(self, subparser):
        subparser.add_argument(
            "-m", "--modules", nargs="*", help="Specify extra modules to install"
        )
        subparser.add_argument(
            "--archives",
            nargs="*",
            help="Specify subset packages to install (Default: all standard and extra modules).",
        )

    def _set_common_argument(self, subparser):
        subparser.add_argument("qt_version", help='Qt version in the format of "5.X.Y"')
        subparser.add_argument(
            "host", choices=["linux", "mac", "windows"], help="host os name"
        )
        subparser.add_argument(
            "target", choices=["desktop", "winrt", "android", "ios"], help="target sdk"
        )

    def _create_parser(self):
        parser = argparse.ArgumentParser(
            prog="aqt",
            description="Installer for Qt SDK.",
            formatter_class=argparse.RawTextHelpFormatter,
            add_help=True,
        )
        parser.add_argument(
            "--logging-conf",
            type=argparse.FileType("r"),
            nargs=1,
            help="Logging configuration ini file.",
        )
        parser.add_argument("--logger", nargs=1, help="Specify logger name")
        subparsers = parser.add_subparsers(
            title="subcommands",
            description="Valid subcommands",
            help="subcommand for aqt Qt installer",
        )
        install_parser = subparsers.add_parser(
            "install", formatter_class=argparse.RawTextHelpFormatter
        )
        install_parser.set_defaults(func=self.run_install)
        self._set_common_argument(install_parser)
        self._set_common_options(install_parser)
        install_parser.add_argument(
            "arch",
            nargs="?",
            help="\ntarget linux/desktop: gcc_64, wasm_32"
            "\ntarget mac/desktop:   clang_64, wasm_32"
            "\ntarget mac/ios:       ios"
            "\nwindows/desktop:      win64_msvc2019_64, win32_msvc2019"
            "\n                      win64_msvc2017_64, win32_msvc2017"
            "\n                      win64_msvc2015_64, win32_msvc2015"
            "\n                      win64_mingw81, win32_mingw81"
            "\n                      win64_mingw73, win32_mingw73"
            "\n                      win32_mingw53"
            "\n                      wasm_32"
            "\nwindows/winrt:        win64_msvc2019_winrt_x64, win64_msvc2019_winrt_x86"
            "\n                      win64_msvc2017_winrt_x64, win64_msvc2017_winrt_x86"
            "\n                      win64_msvc2019_winrt_armv7"
            "\n                      win64_msvc2017_winrt_armv7"
            "\nandroid:              Qt 5.14:          android (optional)"
            "\n                      Qt 5.13 or below: android_x86_64, android_arm64_v8a"
            "\n                                        android_x86, android_armv7",
        )
        self._set_module_options(install_parser)
        install_parser.add_argument(
            "--noarchives",
            action="store_true",
            help="No base packages; allow mod amendment with --modules option.",
        )
        #
        doc_parser = subparsers.add_parser("doc")
        doc_parser.set_defaults(func=self.run_doc)
        self._set_common_argument(doc_parser)
        self._set_common_options(doc_parser)
        self._set_module_options(doc_parser)
        #
        examples_parser = subparsers.add_parser("examples")
        examples_parser.set_defaults(func=self.run_examples)
        self._set_common_argument(examples_parser)
        self._set_common_options(examples_parser)
        self._set_module_options(examples_parser)
        #
        src_parser = subparsers.add_parser("src")
        src_parser.set_defaults(func=self.run_src)
        self._set_common_argument(src_parser)
        self._set_common_options(src_parser)
        self._set_module_options(src_parser)
        #
        tools_parser = subparsers.add_parser("tool")
        tools_parser.set_defaults(func=self.run_tool)
        tools_parser.add_argument(
            "host", choices=["linux", "mac", "windows"], help="host os name"
        )
        tools_parser.add_argument(
            "tool_name", help="Name of tool such as tools_ifw, tools_mingw"
        )
        tools_parser.add_argument(
            "version", help='Tool version in the format of "4.1.2"'
        )
        tools_parser.add_argument(
            "arch", help="Name of full tool name such as qt.tools.ifw.31"
        )
        self._set_common_options(tools_parser)

        # list category host target         # 1. Print all tools/versions of Qt available for category, os, target
        # list category host --targets Qt_version           # 2. Print all targets for a version of Qt
        # list category host target --arch Qt_version       # 3. Print all architectures for Qt version, os, target
        # list category host target --modules Qt_version    # 4. Print all modules for (Qt, OS, target) tuple
        list_parser = subparsers.add_parser(
            "list",
            formatter_class=argparse.RawDescriptionHelpFormatter,
            epilog="Examples:\n"
            "$ aqt list qt5 mac                                            # print all targets for Mac OS\n"
            "$ aqt list tools mac desktop                                  # print all tools for mac desktop\n"
            "$ aqt list qt5 mac desktop                                    # print all versions of Qt 5\n"
            "$ aqt list qt5 mac desktop --extension wasm                   # print all wasm versions of Qt 5\n"
            "$ aqt list qt5 mac desktop --filter-minor 9                   # print all versions of Qt 5.9\n"
            "$ aqt list qt5 mac desktop --filter-minor 9 --latest-version  # print latest Qt 5.9\n"
            "$ aqt list qt5 mac desktop --filter-minor 9 --latest-modules  # print modules for latest 5.9\n"
            "$ aqt list qt5 mac desktop --modules 5.12.0                   # print modules for 5.12.0\n"
            "$ aqt list qt5 mac desktop --extensions 5.9.0                 # print choices for --extension flag\n"
            "$ aqt list qt5 mac desktop --arch 5.9.9                       "
            "# print architectures for 5.9.9/mac/desktop\n",
        )
        list_parser.set_defaults(func=self.run_list)
<<<<<<< HEAD
        list_parser.add_argument(
            "category",
            choices=["tools", "qt5", "qt6"],
            help="category of packages to list",
        )
        list_parser.add_argument(
            "host", choices=["linux", "mac", "windows"], help="host os name"
        )
        list_parser.add_argument(
            "target",
            nargs="?",
            default=None,
            choices=["desktop", "winrt", "android", "ios"],
            help="Target SDK. When omitted, this prints all the targets available for a host OS.",
        )
        # list_parser.add_argument(
        #     "--targets",
        #     type=str,
        #     metavar="VERSION",
        #     help='Qt version in the format of "5.X.Y". '
        #     "When set, this lists all the targets available for Qt 5.X.Y on a host.",
        # )
        list_parser.add_argument(
            "--extension",
            choices=ALL_EXTENSIONS,
            help="Extension of packages to list. "
            "Use the `--extensions` flag to list all relevant options for a host/target.",
        )
        list_parser.add_argument(
            "--filter-minor",
            type=int,
            metavar="MINOR_VERSION",
            help="print versions for a particular minor version. "
            "IE: `aqt list qt5 windows desktop --filter-minor 12` prints all versions beginning with 5.12",
        )
        output_modifier_exclusive_group = list_parser.add_mutually_exclusive_group()
        output_modifier_exclusive_group.add_argument(
            "--modules",
            type=str,
            metavar="VERSION",
            help='Qt version in the format of "5.X.Y". '
            "When set, this lists all the modules available for Qt 5.X.Y.",
        )
        output_modifier_exclusive_group.add_argument(
            "--extensions",
            type=str,
            metavar="VERSION",
            help='Qt version in the format of "5.X.Y". '
            "When set, this prints all valid arguments for the `--extension` flag for Qt 5.X.Y with a host/target.",
        )
        output_modifier_exclusive_group.add_argument(
            "--arch",
            type=str,
            metavar="VERSION",
            help='Qt version in the format of "5.X.Y". '
            "When set, this prints all architectures available for Qt 5.X.Y with a host/target.",
        )
        output_modifier_exclusive_group.add_argument(
            "--latest-version",
            action="store_true",
            help="print only the newest version available",
        )
        output_modifier_exclusive_group.add_argument(
            "--latest-modules",
            action="store_true",
            help="list all the modules available for the latest version of Qt, "
            "or a minor version if the `--filter-minor` flag is set.",
        )
=======
        self._set_common_argument(list_parser)
        #
        old_install = subparsers.add_parser(
            "offline_installer",
            formatter_class=argparse.RawTextHelpFormatter,
            description="Install Qt using offiline installer. It requires downloading installer binary(500-1500MB).\n"
            "Please help you for patience to wait downloding."
            "It can accept environment variables:\n"
            "  QTLOGIN: qt account login name\n"
            "  QTPASSWORD: qt account password\n",
        )
        old_install.add_argument(
            "qt_version", help='Qt version in the format of "5.X.Y"'
        )
        old_install.add_argument(
            "host", choices=["linux", "mac", "windows"], help="host os name"
        )
        old_install.add_argument(
            "arch",
            help="\ntarget linux/desktop: gcc_64"
            "\ntarget mac/desktop:   clang_64"
            "\nwindows/desktop:      win64_msvc2017_64, win32_msvc2017"
            "\n                      win64_msvc2015_64, win32_msvc2015",
        )
        old_install.add_argument(
            "--archives",
            nargs="*",
            help="Specify packages to install.",
        )
        old_install.add_argument(
            "-O",
            "--outputdir",
            nargs="?",
            help="Target output directory(default current directory)",
        )
        old_install.add_argument(
            "-b",
            "--base",
            nargs="?",
            help="Specify mirror base url such as http://mirrors.ocf.berkeley.edu/qt/, "
            "where 'online' folder exist.",
        )
        old_install.add_argument(
            "--timeout",
            nargs="?",
            type=float,
            help="Specify timeout for offline installer processing.(default: 300 sec)",
        )
        old_install.set_defaults(func=self.run_offline_installer)
>>>>>>> 2c9a50ea
        #
        help_parser = subparsers.add_parser("help")
        help_parser.set_defaults(func=self.show_help)
        parser.set_defaults(func=self.show_help)
        self.parser = parser

    def _setup_logging(self, args, env_key="LOG_CFG"):
        envconf = os.getenv(env_key, None)
        conf = None
        if args.logging_conf:
            conf = args.logging_conf
        elif envconf is not None:
            conf = envconf
        if conf is None or not os.path.exists(conf):
            conf = os.path.join(os.path.dirname(__file__), "logging.ini")
        logging.config.fileConfig(conf)
        if args.logger is not None:
            self.logger = logging.getLogger(args.logger)
        else:
            self.logger = logging.getLogger("aqt")

    def run(self, arg=None):
        args = self.parser.parse_args(arg)
        self._setup_logging(args)
        return args.func(args)


def installer(qt_archive, base_dir, command, keep=False, response_timeout=30):
    """
    Installer function to download archive files and extract it.
    It is called through multiprocessing.Pool()
    """
    name = qt_archive.name
    url = qt_archive.url
    hashurl = qt_archive.hashurl
    archive = qt_archive.archive
    start_time = time.perf_counter()
    logger = getLogger("aqt")
    logger.info("Downloading {}...".format(name))
    logger.debug("Download URL: {}".format(url))
    timeout = (3.5, response_timeout)
    #
    expected_sha1 = None
    with requests.Session() as session:
        retry = Retry(connect=5, backoff_factor=0.5)
        adapter = HTTPAdapter(max_retries=retry)
        session.mount("http://", adapter)
        session.mount("https://", adapter)
        try:
            r = session.get(hashurl, allow_redirects=True, timeout=timeout)
        except (requests.exceptions.ConnectionError or requests.exceptions.Timeout):
            pass  # ignore it
        else:
            expected_sha1 = binascii.unhexlify(r.content)
    #
    with requests.Session() as session:
        retry = Retry(connect=5, backoff_factor=0.5)
        adapter = HTTPAdapter(max_retries=retry)
        session.mount("http://", adapter)
        session.mount("https://", adapter)
        try:
            r = session.get(url, allow_redirects=False, stream=True, timeout=timeout)
            if r.status_code == 302:
                newurl = altlink(r.url, r.headers["Location"], logger=logger)
                logger.info("Redirected URL: {}".format(newurl))
                r = session.get(newurl, stream=True, timeout=timeout)
        except requests.exceptions.ConnectionError as e:
            logger.error("Connection error: %s" % e.args)
            raise e
        except requests.exceptions.Timeout as e:
            logger.error("Connection timeout: %s" % e.args)
            raise e
        else:
            checksum = hashlib.sha1()
            try:
                with open(archive, "wb") as fd:
                    for chunk in r.iter_content(chunk_size=8196):
                        fd.write(chunk)
                        checksum.update(chunk)
                    fd.flush()
                if expected_sha1 is not None:
                    if checksum.digest() != expected_sha1:
                        raise ArchiveDownloadError(
                            "Download file is corrupted! Check sum error."
                        )
                if command is None:
                    with py7zr.SevenZipFile(archive, "r") as szf:
                        szf.extractall(path=base_dir)
            except Exception as e:
                exc = sys.exc_info()
                logger.error("Download error: %s" % exc[1])
                raise e
            else:
                if command is not None:
                    if base_dir is not None:
                        command_args = [
                            command,
                            "x",
                            "-aoa",
                            "-bd",
                            "-y",
                            "-o{}".format(base_dir),
                            archive,
                        ]
                    else:
                        command_args = [command, "x", "-aoa", "-bd", "-y", archive]
                    try:
                        proc = subprocess.run(
                            command_args, stdout=subprocess.PIPE, check=True
                        )
                        logger.debug(proc.stdout)
                    except subprocess.CalledProcessError as cpe:
                        logger.error("Extraction error: %d" % cpe.returncode)
                        if cpe.stdout is not None:
                            logger.error(cpe.stdout)
                        if cpe.stderr is not None:
                            logger.error(cpe.stderr)
                        raise cpe
    if not keep:
        os.unlink(archive)
    logger.info(
        "Finished installation of {} in {}".format(
            archive, time.perf_counter() - start_time
        )
    )<|MERGE_RESOLUTION|>--- conflicted
+++ resolved
@@ -49,25 +49,21 @@
     ArchiveListError,
     NoPackageFound,
     QtArchives,
+    QtDownloadListFetcher,
     SrcDocExamplesArchives,
     ToolArchives,
-    QtDownloadListFetcher,
 )
+from aqt.cuteci import DeployCuteCI
 from aqt.helper import (
+    ALL_EXTENSIONS,
+    ArchiveId,
     Settings,
     altlink,
-    ALL_EXTENSIONS,
-    request_http_with_failover,
-    list_modules_for_version,
-    ArchiveId,
     cli_2_semantic_version,
     list_architectures_for_version,
+    list_modules_for_version,
+    request_http_with_failover,
 )
-<<<<<<< HEAD
-=======
-from aqt.cuteci import DeployCuteCI
-from aqt.helper import Settings, altlink
->>>>>>> 2c9a50ea
 from aqt.updater import Updater
 
 try:
@@ -790,7 +786,6 @@
             "# print architectures for 5.9.9/mac/desktop\n",
         )
         list_parser.set_defaults(func=self.run_list)
-<<<<<<< HEAD
         list_parser.add_argument(
             "category",
             choices=["tools", "qt5", "qt6"],
@@ -859,8 +854,6 @@
             help="list all the modules available for the latest version of Qt, "
             "or a minor version if the `--filter-minor` flag is set.",
         )
-=======
-        self._set_common_argument(list_parser)
         #
         old_install = subparsers.add_parser(
             "offline_installer",
@@ -909,7 +902,6 @@
             help="Specify timeout for offline installer processing.(default: 300 sec)",
         )
         old_install.set_defaults(func=self.run_offline_installer)
->>>>>>> 2c9a50ea
         #
         help_parser = subparsers.add_parser("help")
         help_parser.set_defaults(func=self.show_help)
