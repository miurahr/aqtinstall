--- conflicted
+++ resolved
@@ -61,11 +61,7 @@
         try:
             r = requests.get(url, allow_redirects=False, stream=True)
             if r.status_code == 302:
-<<<<<<< HEAD
-                newurl = altlink(r.url)
-=======
                 newurl = altlink(r.url, r.headers['Location'])
->>>>>>> 5308cc7f
                 self.logger.info('Redirected to new URL: {}'.format(newurl))
                 r = requests.get(newurl, stream=True)
         except requests.exceptions.ConnectionError as e:
