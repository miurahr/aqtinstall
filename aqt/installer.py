#!/usr/bin/env python3
#
# Copyright (C) 2018 Linus Jahn <lnj@kaidan.im>
# Copyright (C) 2019-2021 Hiroshi Miura <miurahr@linux.com>
# Copyright (C) 2020, Aurélien Gâteau
#
# Permission is hereby granted, free of charge, to any person obtaining a copy of
# this software and associated documentation files (the "Software"), to deal in
# the Software without restriction, including without limitation the rights to
# use, copy, modify, merge, publish, distribute, sublicense, and/or sell copies of
# the Software, and to permit persons to whom the Software is furnished to do so,
# subject to the following conditions:
#
# The above copyright notice and this permission notice shall be included in all
# copies or substantial portions of the Software.
#
# THE SOFTWARE IS PROVIDED "AS IS", WITHOUT WARRANTY OF ANY KIND, EXPRESS OR
# IMPLIED, INCLUDING BUT NOT LIMITED TO THE WARRANTIES OF MERCHANTABILITY, FITNESS
# FOR A PARTICULAR PURPOSE AND NONINFRINGEMENT. IN NO EVENT SHALL THE AUTHORS OR
# COPYRIGHT HOLDERS BE LIABLE FOR ANY CLAIM, DAMAGES OR OTHER LIABILITY, WHETHER
# IN AN ACTION OF CONTRACT, TORT OR OTHERWISE, ARISING FROM, OUT OF OR IN
# CONNECTION WITH THE SOFTWARE OR THE USE OR OTHER DEALINGS IN THE SOFTWARE.

import argparse
import errno
import gc
import multiprocessing
import os
import platform
import posixpath
import signal
import subprocess
import sys
import tarfile
import time
import zipfile
from logging import getLogger
from logging.handlers import QueueHandler
from pathlib import Path
from tempfile import TemporaryDirectory
from typing import List, Optional, Tuple, cast

import aqt
from aqt.archives import QtArchives, QtPackage, SrcDocExamplesArchives, TargetConfig, ToolArchives
from aqt.exceptions import (
    AqtException,
    ArchiveChecksumError,
    ArchiveDownloadError,
    ArchiveExtractionError,
    ArchiveListError,
    CliInputError,
    CliKeyboardInterrupt,
    DiskAccessNotPermitted,
    OutOfDiskSpace,
    OutOfMemory,
)
from aqt.helper import (
    MyQueueListener,
    Settings,
    downloadBinaryFile,
    get_hash,
    retry_on_bad_connection,
    retry_on_errors,
    setup_logging,
)
from aqt.metadata import ArchiveId, MetadataFactory, QtRepoProperty, SimpleSpec, Version, show_list, suggested_follow_up
<<<<<<< HEAD
from aqt.updater import Notifier, Updater
=======
from aqt.updater import Updater, dir_for_version
>>>>>>> 65c94d5e

try:
    import py7zr

    EXT7Z = False
except ImportError:
    EXT7Z = True


class BaseArgumentParser(argparse.ArgumentParser):
    """Global options and subcommand trick"""

    config: Optional[str]
    func: object


class ListArgumentParser(BaseArgumentParser):
    """List-* command parser arguments and options"""

    arch: Optional[str]
    archives: List[str]
    extension: str
    extensions: str
    host: str
    last_version: str
    latest_version: bool
    long: bool
    long_modules: List[str]
    modules: List[str]
    qt_version_spec: str
    spec: str
    target: str


class ListToolArgumentParser(ListArgumentParser):
    """List-tool command options"""

    tool_name: str
    tool_version: str


class CommonInstallArgParser(BaseArgumentParser):
    """Install-*/install common arguments"""

    is_legacy: bool
    target: str
    host: str

    outputdir: Optional[str]
    base: Optional[str]
    timeout: Optional[float]
    external: Optional[str]
    internal: bool
    keep: bool
    archive_dest: Optional[str]


class InstallArgParser(CommonInstallArgParser):
    """Install-qt arguments and options"""

    arch: Optional[str]
    qt_version: str
    qt_version_spec: str

    modules: Optional[List[str]]
    archives: Optional[List[str]]
    noarchives: bool
    autodesktop: bool


class InstallToolArgParser(CommonInstallArgParser):
    """Install-tool arguments and options"""

    tool_name: str
    version: Optional[str]
    tool_variant: Optional[str]


class Cli:
    """CLI main class to parse command line argument and launch proper functions."""

    __slot__ = ["parser", "combinations", "logger"]

    UNHANDLED_EXCEPTION_CODE = 254

    def __init__(self):
        parser = argparse.ArgumentParser(
            prog="aqt",
            description="Another unofficial Qt Installer.\naqt helps you install Qt SDK, tools, examples and others\n",
            formatter_class=argparse.RawTextHelpFormatter,
            add_help=True,
        )
        parser.add_argument(
            "-c",
            "--config",
            type=argparse.FileType("r"),
            help="Configuration ini file.",
        )
        subparsers = parser.add_subparsers(
            title="subcommands",
            description="aqt accepts several subcommands:\n"
            "install-* subcommands are commands that install components\n"
            "list-* subcommands are commands that show available components\n\n"
            "commands {install|tool|src|examples|doc} are deprecated and marked for removal\n",
            help="Please refer to each help message by using '--help' with each subcommand",
        )
        self._make_all_parsers(subparsers)
        parser.set_defaults(func=self.show_help)
        self.parser = parser

    def run(self, arg=None) -> int:
        args = self.parser.parse_args(arg)
        self._setup_settings(args)
        try:
            args.func(args)
            return 0
        except AqtException as e:
            self.logger.error(format(e), exc_info=Settings.print_stacktrace_on_error)
            if e.should_show_help:
                self.show_help()
            return 1
        except Exception as e:
            # If we didn't account for it, and wrap it in an AqtException, it's a bug.
            self.logger.exception(e)  # Print stack trace
            self.logger.error(
                f"{self._format_aqt_version()}\n"
                f"Working dir: `{os.getcwd()}`\n"
                f"Arguments: `{sys.argv}` Host: `{platform.uname()}`\n"
                "===========================PLEASE FILE A BUG REPORT===========================\n"
                "You have discovered a bug in aqt.\n"
                "Please file a bug report at https://github.com/miurahr/aqtinstall/issues\n"
                "Please remember to include a copy of this program's output in your report."
            )
            return Cli.UNHANDLED_EXCEPTION_CODE

    def _check_tools_arg_combination(self, os_name, tool_name, arch):
        for c in Settings.tools_combinations:
            if c["os_name"] == os_name and c["tool_name"] == tool_name and c["arch"] == arch:
                return True
        return False

    def _check_qt_arg_combination(self, qt_version, os_name, target, arch):
        for c in Settings.qt_combinations:
            if c["os_name"] == os_name and c["target"] == target and c["arch"] == arch:
                return True
        return False

    def _check_qt_arg_versions(self, version):
        return version in Settings.available_versions

    def _check_qt_arg_version_offline(self, version):
        return version in Settings.available_offline_installer_version

    def _warning_unknown_qt_version(self, qt_version: str) -> str:
        return self._warning_on_bad_combination(f'Qt version "{qt_version}"')

    def _warning_unknown_target_arch_combo(self, args: List[str]) -> str:
        return self._warning_on_bad_combination(f"target combination \"{' '.join(args)}\"")

    def _warning_unexpected_modules(self, unexpected_modules: List[str]) -> str:
        return self._warning_on_bad_combination(f"modules {unexpected_modules}")

    def _warning_on_bad_combination(self, combo_message: str) -> str:
        return (
            f"Specified {combo_message} did not exist when this version of aqtinstall was released. "
            "This may not install properly, but we will try our best."
        )

    def _set_sevenzip(self, external: Optional[str]) -> Optional[str]:
        sevenzip = external
        fallback = Settings.zipcmd
        if sevenzip is None:
            if EXT7Z:
                self.logger.warning(f"The py7zr module failed to load. Falling back to '{fallback}' for .7z extraction.")
                self.logger.warning("You can use the  '--external | -E' flags to select your own extraction tool.")
                sevenzip = fallback
            else:
                # Just use py7zr
                return None
        try:
            subprocess.run(
                [sevenzip, "--help"],
                stdout=subprocess.DEVNULL,
                stderr=subprocess.DEVNULL,
            )
            return sevenzip
        except FileNotFoundError as e:
            qualifier = "Specified" if sevenzip == external else "Fallback"
            raise CliInputError(f"{qualifier} 7zip command executable does not exist: '{sevenzip}'") from e

    @staticmethod
    def _set_arch(arch: Optional[str], os_name: str, target: str, qt_version_or_spec: str) -> str:
        """Choose a default architecture, if one can be determined"""
        if arch is not None and arch != "":
            return arch
        if os_name == "linux" and target == "desktop":
            return "gcc_64"
        elif os_name == "mac" and target == "desktop":
            return "clang_64"
        elif os_name == "mac" and target == "ios":
            return "ios"
        elif target == "android":
            try:
                if Version(qt_version_or_spec) >= Version("5.14.0"):
                    return "android"
            except ValueError:
                pass
        raise CliInputError("Please supply a target architecture.", should_show_help=True)

    def _check_mirror(self, mirror):
        if mirror is None:
            pass
        elif mirror.startswith("http://") or mirror.startswith("https://") or mirror.startswith("ftp://"):
            pass
        else:
            return False
        return True

    def _select_unexpected_modules(self, qt_version: str, modules: Optional[List[str]]) -> List[str]:
        """Returns a sorted list of all the requested modules that do not exist in the combinations.json file."""
        available = Settings.available_modules(qt_version)
        return sorted(set(modules or []) - set(available or []))

    @staticmethod
    def _determine_qt_version(
        qt_version_or_spec: str, host: str, target: str, arch: str, base_url: str = Settings.baseurl
    ) -> Version:
        def choose_highest(x: Optional[Version], y: Optional[Version]) -> Optional[Version]:
            if x and y:
                return max(x, y)
            return x or y

        def opt_version_for_spec(ext: str, _spec: SimpleSpec) -> Optional[Version]:
            try:
                meta = MetadataFactory(ArchiveId("qt", host, target), spec=_spec, base_url=base_url)
                return meta.fetch_latest_version(ext)
            except AqtException:
                return None

        try:
            return Version(qt_version_or_spec)
        except ValueError:
            pass
        try:
            spec = SimpleSpec(qt_version_or_spec)
        except ValueError as e:
            raise CliInputError(f"Invalid version or SimpleSpec: '{qt_version_or_spec}'\n" + SimpleSpec.usage()) from e
        else:
            version: Optional[Version] = None
            for ext in QtRepoProperty.possible_extensions_for_arch(arch):
                version = choose_highest(version, opt_version_for_spec(ext, spec))
            if not version:
                raise CliInputError(
                    f"No versions of Qt exist for spec={spec} with host={host}, target={target}, arch={arch}"
                )
            getLogger("aqt.installer").info(f"Resolved spec '{qt_version_or_spec}' to {version}")
            return version

    @staticmethod
    def choose_archive_dest(archive_dest: Optional[str], keep: bool, temp_dir: str) -> Path:
        """
        Choose archive download destination, based on context.

        There are three potential behaviors here:
        1. By default, return a temp directory that will be removed on program exit.
        2. If the user has asked to keep archives, but has not specified a destination,
            we return Settings.archive_download_location ("." by default).
        3. If the user has asked to keep archives and specified a destination,
            we create the destination dir if it doesn't exist, and return that directory.
        """
        if not archive_dest:
            return Path(Settings.archive_download_location if keep else temp_dir)
        dest = Path(archive_dest)
        dest.mkdir(parents=True, exist_ok=True)
        return dest

    def run_install_qt(self, args: InstallArgParser):
        """Run install subcommand"""
        start_time = time.perf_counter()
        self.show_aqt_version()
        if args.is_legacy:
            self._warn_on_deprecated_command("install", "install-qt")
        target: str = args.target
        os_name: str = args.host
        qt_version_or_spec: str = getattr(args, "qt_version", getattr(args, "qt_version_spec", ""))
        arch: str = self._set_arch(args.arch, os_name, target, qt_version_or_spec)
        keep: bool = args.keep or Settings.always_keep_archives
        archive_dest: Optional[str] = args.archive_dest
        output_dir = args.outputdir
        if output_dir is None:
            base_dir = os.getcwd()
        else:
            base_dir = output_dir
        if args.timeout is not None:
            timeout = (args.timeout, args.timeout)
        else:
            timeout = (Settings.connection_timeout, Settings.response_timeout)
        modules = args.modules
        sevenzip = self._set_sevenzip(args.external)
        if args.base is not None:
            if not self._check_mirror(args.base):
                raise CliInputError(
                    "The `--base` option requires a url where the path `online/qtsdkrepository` exists.",
                    should_show_help=True,
                )
            base = args.base
        else:
            base = Settings.baseurl
        if hasattr(args, "qt_version_spec"):
            qt_version: str = str(Cli._determine_qt_version(args.qt_version_spec, os_name, target, arch, base_url=base))
        else:
            qt_version = args.qt_version
            Cli._validate_version_str(qt_version)
        archives = args.archives
        if args.noarchives:
            if modules is None:
                raise CliInputError("When `--noarchives` is set, the `--modules` option is mandatory.")
            if archives is not None:
                raise CliInputError("Options `--archives` and `--noarchives` are mutually exclusive.")
        else:
            if modules is not None and archives is not None:
                archives.extend(modules)
        nopatch = args.noarchives or (archives is not None and "qtbase" not in archives)  # type: bool
        should_autoinstall: bool = args.autodesktop
        _version = Version(qt_version)
        base_path = Path(base_dir)

        expect_desktop_archdir, autodesk_arch = self._get_autodesktop_dir_and_arch(
            should_autoinstall, os_name, target, base_path, _version, arch
        )

        def get_auto_desktop_archives() -> List[QtPackage]:
            def to_archives(baseurl: str) -> QtArchives:
                return QtArchives(os_name, "desktop", qt_version, cast(str, autodesk_arch), base=baseurl, timeout=timeout)

            if autodesk_arch is not None:
                return cast(QtArchives, retry_on_bad_connection(to_archives, base)).archives
            else:
                return []

        auto_desktop_archives: List[QtPackage] = get_auto_desktop_archives()

        if not self._check_qt_arg_versions(qt_version):
            self.logger.warning(self._warning_unknown_qt_version(qt_version))
        if not self._check_qt_arg_combination(qt_version, os_name, target, arch):
            self.logger.warning(self._warning_unknown_target_arch_combo([os_name, target, arch]))
        all_extra = True if modules is not None and "all" in modules else False
        if not all_extra:
            unexpected_modules = self._select_unexpected_modules(qt_version, modules)
            if unexpected_modules:
                self.logger.warning(self._warning_unexpected_modules(unexpected_modules))

        qt_archives: QtArchives = retry_on_bad_connection(
            lambda base_url: QtArchives(
                os_name,
                target,
                qt_version,
                arch,
                base=base_url,
                subarchives=archives,
                modules=modules,
                all_extra=all_extra,
                is_include_base_package=not args.noarchives,
                timeout=timeout,
            ),
            base,
        )
        qt_archives.archives.extend(auto_desktop_archives)
        target_config = qt_archives.get_target_config()
        with TemporaryDirectory() as temp_dir:
            _archive_dest = Cli.choose_archive_dest(archive_dest, keep, temp_dir)
            run_installer(qt_archives.get_packages(), base_dir, sevenzip, keep, _archive_dest)

        if not nopatch:
<<<<<<< HEAD
            Updater.update(target_config, base_dir)
            Notifier.notify_sdk(target_config, base_dir)
=======
            Updater.update(target_config, base_path, expect_desktop_archdir)
            if autodesk_arch is not None:
                d_target_config = TargetConfig(str(_version), "desktop", autodesk_arch, os_name)
                Updater.update(d_target_config, base_path, expect_desktop_archdir)
>>>>>>> 65c94d5e
        self.logger.info("Finished installation")
        self.logger.info("Time elapsed: {time:.8f} second".format(time=time.perf_counter() - start_time))

    def _run_src_doc_examples(self, flavor, args, cmd_name: Optional[str] = None):
        self.show_aqt_version()
        if args.is_legacy:
            if cmd_name is None:
                self._warn_on_deprecated_command(old_name=flavor, new_name=f"install-{flavor}")
            else:
                self._warn_on_deprecated_command(old_name=cmd_name, new_name=f"install-{cmd_name}")
        elif getattr(args, "target", None) is not None:
            self._warn_on_deprecated_parameter("target", args.target)
        target = "desktop"  # The only valid target for src/doc/examples is "desktop"
        os_name = args.host
        output_dir = args.outputdir
        if output_dir is None:
            base_dir = os.getcwd()
        else:
            base_dir = output_dir
        keep: bool = args.keep or Settings.always_keep_archives
        archive_dest: Optional[str] = args.archive_dest
        if args.base is not None:
            base = args.base
        else:
            base = Settings.baseurl
        if hasattr(args, "qt_version_spec"):
            qt_version = str(Cli._determine_qt_version(args.qt_version_spec, os_name, target, arch="", base_url=base))
        else:
            qt_version = args.qt_version
            Cli._validate_version_str(qt_version)
        if args.timeout is not None:
            timeout = (args.timeout, args.timeout)
        else:
            timeout = (Settings.connection_timeout, Settings.response_timeout)
        sevenzip = self._set_sevenzip(args.external)
        modules = getattr(args, "modules", None)  # `--modules` is invalid for `install-src`
        archives = args.archives
        all_extra = True if modules is not None and "all" in modules else False
        if not self._check_qt_arg_versions(qt_version):
            self.logger.warning(self._warning_unknown_qt_version(qt_version))

        srcdocexamples_archives: SrcDocExamplesArchives = retry_on_bad_connection(
            lambda base_url: SrcDocExamplesArchives(
                flavor,
                os_name,
                target,
                qt_version,
                base=base_url,
                subarchives=archives,
                modules=modules,
                all_extra=all_extra,
                timeout=timeout,
            ),
            base,
        )
        with TemporaryDirectory() as temp_dir:
            _archive_dest = Cli.choose_archive_dest(archive_dest, keep, temp_dir)
            run_installer(srcdocexamples_archives.get_packages(), base_dir, sevenzip, keep, _archive_dest)
        self.logger.info("Finished installation")

    def run_install_src(self, args):
        """Run src subcommand"""
        if not hasattr(args, "qt_version"):
            base = args.base if hasattr(args, "base") else Settings.baseurl
            args.qt_version = str(
                Cli._determine_qt_version(args.qt_version_spec, args.host, args.target, arch="", base_url=base)
            )
        if args.kde and args.qt_version != "5.15.2":
            raise CliInputError("KDE patch: unsupported version!!")
        start_time = time.perf_counter()
        self._run_src_doc_examples("src", args)
        if args.kde:
            if args.outputdir is None:
                target_dir = os.path.join(os.getcwd(), args.qt_version, "Src")
            else:
                target_dir = os.path.join(args.outputdir, args.qt_version, "Src")
            Updater.patch_kde(target_dir)
        self.logger.info("Time elapsed: {time:.8f} second".format(time=time.perf_counter() - start_time))

    def run_install_example(self, args):
        """Run example subcommand"""
        start_time = time.perf_counter()
        self._run_src_doc_examples("examples", args, cmd_name="example")
        self.logger.info("Time elapsed: {time:.8f} second".format(time=time.perf_counter() - start_time))

    def run_install_doc(self, args):
        """Run doc subcommand"""
        start_time = time.perf_counter()
        self._run_src_doc_examples("doc", args)
        self.logger.info("Time elapsed: {time:.8f} second".format(time=time.perf_counter() - start_time))

    def run_install_tool(self, args: InstallToolArgParser):
        """Run tool subcommand"""
        start_time = time.perf_counter()
        self.show_aqt_version()
        if args.is_legacy:
            self._warn_on_deprecated_command("tool", "install-tool")
        tool_name = args.tool_name  # such as tools_openssl_x64
        os_name = args.host  # windows, linux and mac
        target = "desktop" if args.is_legacy else args.target  # desktop, android and ios
        output_dir = args.outputdir
        if output_dir is None:
            base_dir = os.getcwd()
        else:
            base_dir = output_dir
        sevenzip = self._set_sevenzip(args.external)
        version = getattr(args, "version", None)
        if version is not None:
            Cli._validate_version_str(version, allow_minus=True)
        keep: bool = args.keep or Settings.always_keep_archives
        archive_dest: Optional[str] = args.archive_dest
        if args.base is not None:
            base = args.base
        else:
            base = Settings.baseurl
        if args.timeout is not None:
            timeout = (args.timeout, args.timeout)
        else:
            timeout = (Settings.connection_timeout, Settings.response_timeout)
        if args.tool_variant is None:
            archive_id = ArchiveId("tools", os_name, target)
            meta = MetadataFactory(archive_id, base_url=base, is_latest_version=True, tool_name=tool_name)
            try:
                archs: List[str] = cast(list, meta.getList())
            except ArchiveDownloadError as e:
                msg = f"Failed to locate XML data for the tool '{tool_name}'."
                raise ArchiveListError(msg, suggested_action=suggested_follow_up(meta)) from e

        else:
            archs = [args.tool_variant]

        for arch in archs:
            if not self._check_tools_arg_combination(os_name, tool_name, arch):
                self.logger.warning(self._warning_unknown_target_arch_combo([os_name, tool_name, arch]))

            tool_archives: ToolArchives = retry_on_bad_connection(
                lambda base_url: ToolArchives(
                    os_name=os_name,
                    tool_name=tool_name,
                    target=target,
                    base=base_url,
                    version_str=version,
                    arch=arch,
                    timeout=timeout,
                ),
                base,
            )
            with TemporaryDirectory() as temp_dir:
                _archive_dest = Cli.choose_archive_dest(archive_dest, keep, temp_dir)
                run_installer(tool_archives.get_packages(), base_dir, sevenzip, keep, _archive_dest)
        self.logger.info("Finished installation")
        self.logger.info("Time elapsed: {time:.8f} second".format(time=time.perf_counter() - start_time))

    def run_list_qt(self, args: ListArgumentParser):
        """Print versions of Qt, extensions, modules, architectures"""

        if args.extensions:
            self._warn_on_deprecated_parameter("extensions", args.extensions)
            self.logger.warning(
                "The '--extensions' flag will always return an empty list, "
                "because there are no useful arguments for the '--extension' flag."
            )
            print("")
            return
        if args.extension:
            self._warn_on_deprecated_parameter("extension", args.extension)
            self.logger.warning("The '--extension' flag will be ignored.")

        if not args.target:
            print(" ".join(ArchiveId.TARGETS_FOR_HOST[args.host]))
            return
        if args.target not in ArchiveId.TARGETS_FOR_HOST[args.host]:
            raise CliInputError("'{0.target}' is not a valid target for host '{0.host}'".format(args))
        if args.modules:
            assert len(args.modules) == 2, "broken argument parser for list-qt"
            modules_query = MetadataFactory.ModulesQuery(args.modules[0], args.modules[1])
            modules_ver, is_long = args.modules[0], False
        elif args.long_modules:
            assert args.long_modules and len(args.long_modules) == 2, "broken argument parser for list-qt"
            modules_query = MetadataFactory.ModulesQuery(args.long_modules[0], args.long_modules[1])
            modules_ver, is_long = args.long_modules[0], True
        else:
            modules_ver, modules_query, is_long = None, None, False

        for version_str in (modules_ver, args.arch, args.archives[0] if args.archives else None):
            Cli._validate_version_str(version_str, allow_latest=True, allow_empty=True)

        spec = None
        try:
            if args.spec is not None:
                spec = SimpleSpec(args.spec)
        except ValueError as e:
            raise CliInputError(f"Invalid version specification: '{args.spec}'.\n" + SimpleSpec.usage()) from e

        meta = MetadataFactory(
            archive_id=ArchiveId("qt", args.host, args.target),
            spec=spec,
            is_latest_version=args.latest_version,
            modules_query=modules_query,
            is_long_listing=is_long,
            architectures_ver=args.arch,
            archives_query=args.archives,
        )
        show_list(meta)

    def run_list_tool(self, args: ListToolArgumentParser):
        """Print tools"""

        if not args.target:
            print(" ".join(ArchiveId.TARGETS_FOR_HOST[args.host]))
            return
        if args.target not in ArchiveId.TARGETS_FOR_HOST[args.host]:
            raise CliInputError("'{0.target}' is not a valid target for host '{0.host}'".format(args))

        meta = MetadataFactory(
            archive_id=ArchiveId("tools", args.host, args.target),
            tool_name=args.tool_name,
            is_long_listing=args.long,
        )
        show_list(meta)

    def run_list_src_doc_examples(self, args: ListArgumentParser, cmd_type: str):
        target = "desktop"  # The only valid target for src/doc/examples is "desktop"
        version = Cli._determine_qt_version(args.qt_version_spec, args.host, target, arch="")
        is_fetch_modules: bool = getattr(args, "modules", False)
        meta = MetadataFactory(
            archive_id=ArchiveId("qt", args.host, target),
            src_doc_examples_query=MetadataFactory.SrcDocExamplesQuery(cmd_type, version, is_fetch_modules),
        )
        show_list(meta)

    def show_help(self, args=None):
        """Display help message"""
        self.parser.print_help()

    def _format_aqt_version(self) -> str:
        py_version = platform.python_version()
        py_impl = platform.python_implementation()
        py_build = platform.python_compiler()
        return f"aqtinstall(aqt) v{aqt.__version__} on Python {py_version} [{py_impl} {py_build}]"

    def show_aqt_version(self, args=None):
        """Display version information"""
        self.logger.info(self._format_aqt_version())

    def _set_install_qt_parser(self, install_qt_parser, *, is_legacy: bool):
        install_qt_parser.set_defaults(func=self.run_install_qt, is_legacy=is_legacy)
        self._set_common_arguments(install_qt_parser, is_legacy=is_legacy)
        self._set_common_options(install_qt_parser)
        install_qt_parser.add_argument(
            "arch",
            nargs="?",
            help="\ntarget linux/desktop: gcc_64, wasm_32"
            "\ntarget mac/desktop:   clang_64, wasm_32"
            "\ntarget mac/ios:       ios"
            "\nwindows/desktop:      win64_msvc2019_64, win32_msvc2019"
            "\n                      win64_msvc2017_64, win32_msvc2017"
            "\n                      win64_msvc2015_64, win32_msvc2015"
            "\n                      win64_mingw81, win32_mingw81"
            "\n                      win64_mingw73, win32_mingw73"
            "\n                      win32_mingw53"
            "\n                      wasm_32"
            "\nwindows/winrt:        win64_msvc2019_winrt_x64, win64_msvc2019_winrt_x86"
            "\n                      win64_msvc2017_winrt_x64, win64_msvc2017_winrt_x86"
            "\n                      win64_msvc2019_winrt_armv7"
            "\n                      win64_msvc2017_winrt_armv7"
            "\nandroid:              Qt 5.14:          android (optional)"
            "\n                      Qt 5.13 or below: android_x86_64, android_arm64_v8a"
            "\n                                        android_x86, android_armv7",
        )
        self._set_module_options(install_qt_parser)
        self._set_archive_options(install_qt_parser)
        install_qt_parser.add_argument(
            "--noarchives",
            action="store_true",
            help="No base packages; allow mod amendment with --modules option.",
        )
        install_qt_parser.add_argument(
            "--autodesktop",
            action="store_true",
            help="For Qt6 android, ios, wasm, and msvc_arm64 installations, an additional desktop Qt installation is "
            "required. When enabled, this option installs the required desktop version automatically. "
            "It has no effect when the desktop installation is not required.",
        )

    def _set_install_tool_parser(self, install_tool_parser, *, is_legacy: bool):
        install_tool_parser.set_defaults(func=self.run_install_tool, is_legacy=is_legacy)
        install_tool_parser.add_argument("host", choices=["linux", "mac", "windows"], help="host os name")
        if not is_legacy:
            install_tool_parser.add_argument(
                "target",
                default=None,
                choices=["desktop", "winrt", "android", "ios"],
                help="Target SDK.",
            )
        install_tool_parser.add_argument("tool_name", help="Name of tool such as tools_ifw, tools_mingw")
        if is_legacy:
            install_tool_parser.add_argument("version", help="Version of tool variant")

        tool_variant_opts = {} if is_legacy else {"nargs": "?", "default": None}
        install_tool_parser.add_argument(
            "tool_variant",
            **tool_variant_opts,
            help="Name of tool variant, such as qt.tools.ifw.41. "
            "Please use 'aqt list-tool' to list acceptable values for this parameter.",
        )
        self._set_common_options(install_tool_parser)

    def _warn_on_deprecated_command(self, old_name: str, new_name: str) -> None:
        self.logger.warning(
            f"The command '{old_name}' is deprecated and marked for removal in a future version of aqt.\n"
            f"In the future, please use the command '{new_name}' instead."
        )

    def _warn_on_deprecated_parameter(self, parameter_name: str, value: str):
        self.logger.warning(
            f"The parameter '{parameter_name}' with value '{value}' is deprecated and marked for "
            f"removal in a future version of aqt.\n"
            f"In the future, please omit this parameter."
        )

    def _make_all_parsers(self, subparsers: argparse._SubParsersAction) -> None:
        deprecated_msg = "This command is deprecated and marked for removal in a future version of aqt."

        def make_parser_it(cmd: str, desc: str, is_legacy: bool, set_parser_cmd, formatter_class):
            description = f"{desc} {deprecated_msg}" if is_legacy else desc
            kwargs = {"formatter_class": formatter_class} if formatter_class else {}
            p = subparsers.add_parser(cmd, description=description, **kwargs)
            set_parser_cmd(p, is_legacy=is_legacy)

        def make_parser_sde(cmd: str, desc: str, is_legacy: bool, action, is_add_kde: bool, is_add_modules: bool = True):
            description = f"{desc} {deprecated_msg}" if is_legacy else desc
            parser = subparsers.add_parser(cmd, description=description)
            parser.set_defaults(func=action, is_legacy=is_legacy)
            self._set_common_arguments(parser, is_legacy=is_legacy, is_target_deprecated=True)
            self._set_common_options(parser)
            if is_add_modules:
                self._set_module_options(parser)
            self._set_archive_options(parser)
            if is_add_kde:
                parser.add_argument("--kde", action="store_true", help="patching with KDE patch kit.")

        def make_parser_list_sde(cmd: str, desc: str, cmd_type: str):
            parser = subparsers.add_parser(cmd, description=desc)
            parser.add_argument("host", choices=["linux", "mac", "windows"], help="host os name")
            parser.add_argument(
                "qt_version_spec",
                metavar="(VERSION | SPECIFICATION)",
                help='Qt version in the format of "5.X.Y" or SimpleSpec like "5.X" or "<6.X"',
            )
            parser.set_defaults(func=lambda args: self.run_list_src_doc_examples(args, cmd_type))

            if cmd_type != "src":
                parser.add_argument("-m", "--modules", action="store_true", help="Print list of available modules")

        make_parser_it("install-qt", "Install Qt.", False, self._set_install_qt_parser, argparse.RawTextHelpFormatter)
        make_parser_it("install-tool", "Install tools.", False, self._set_install_tool_parser, None)
        make_parser_sde("install-doc", "Install documentation.", False, self.run_install_doc, False)
        make_parser_sde("install-example", "Install examples.", False, self.run_install_example, False)
        make_parser_sde("install-src", "Install source.", False, self.run_install_src, True, is_add_modules=False)

        self._make_list_qt_parser(subparsers)
        self._make_list_tool_parser(subparsers)
        make_parser_list_sde("list-doc", "List documentation archives available (use with install-doc)", "doc")
        make_parser_list_sde("list-example", "List example archives available (use with install-example)", "examples")
        make_parser_list_sde("list-src", "List source archives available (use with install-src)", "src")

        make_parser_it("install", "Install Qt.", True, self._set_install_qt_parser, argparse.RawTextHelpFormatter)
        make_parser_it("tool", "Install tools.", True, self._set_install_tool_parser, None)
        make_parser_sde("doc", "Install documentation.", True, self.run_install_doc, False)
        make_parser_sde("examples", "Install examples.", True, self.run_install_example, False)
        make_parser_sde("src", "Install source.", True, self.run_install_src, True)

        self._make_common_parsers(subparsers)

    def _make_list_qt_parser(self, subparsers: argparse._SubParsersAction):
        """Creates a subparser that works with the MetadataFactory, and adds it to the `subparsers` parameter"""
        list_parser: ListArgumentParser = subparsers.add_parser(
            "list-qt",
            formatter_class=argparse.RawDescriptionHelpFormatter,
            epilog="Examples:\n"
            "$ aqt list-qt mac                                                # print all targets for Mac OS\n"
            "$ aqt list-qt mac desktop                                        # print all versions of Qt 5\n"
            '$ aqt list-qt mac desktop --spec "5.9"                           # print all versions of Qt 5.9\n'
            '$ aqt list-qt mac desktop --spec "5.9" --latest-version          # print latest Qt 5.9\n'
            "$ aqt list-qt mac desktop --modules 5.12.0 clang_64              # print modules for 5.12.0\n"
            "$ aqt list-qt mac desktop --spec 5.9 --modules latest clang_64   # print modules for latest 5.9\n"
            "$ aqt list-qt mac desktop --arch 5.9.9                           # print architectures for 5.9.9/mac/desktop\n"
            "$ aqt list-qt mac desktop --arch latest                          # print architectures for the latest Qt 5\n"
            "$ aqt list-qt mac desktop --archives 5.9.0 clang_64              # list archives in base Qt installation\n"
            "$ aqt list-qt mac desktop --archives 5.14.0 clang_64 debug_info  # list archives in debug_info module\n",
        )
        list_parser.add_argument("host", choices=["linux", "mac", "windows"], help="host os name")
        list_parser.add_argument(
            "target",
            nargs="?",
            default=None,
            choices=["desktop", "winrt", "android", "ios"],
            help="Target SDK. When omitted, this prints all the targets available for a host OS.",
        )
        list_parser.add_argument(
            "--extension",
            choices=ArchiveId.ALL_EXTENSIONS,
            help="Deprecated since aqt v3.1.0. Use of this flag will emit a warning, but will otherwise be ignored.",
        )
        list_parser.add_argument(
            "--spec",
            type=str,
            metavar="SPECIFICATION",
            help="Filter output so that only versions that match the specification are printed. "
            'IE: `aqt list-qt windows desktop --spec "5.12"` prints all versions beginning with 5.12',
        )
        output_modifier_exclusive_group = list_parser.add_mutually_exclusive_group()
        output_modifier_exclusive_group.add_argument(
            "--modules",
            type=str,
            nargs=2,
            metavar=("(VERSION | latest)", "ARCHITECTURE"),
            help='First arg: Qt version in the format of "5.X.Y", or the keyword "latest". '
            'Second arg: an architecture, which may be printed with the "--arch" flag. '
            "When set, this prints all the modules available for either Qt 5.X.Y or the latest version of Qt.",
        )
        output_modifier_exclusive_group.add_argument(
            "--long-modules",
            type=str,
            nargs=2,
            metavar=("(VERSION | latest)", "ARCHITECTURE"),
            help='First arg: Qt version in the format of "5.X.Y", or the keyword "latest". '
            'Second arg: an architecture, which may be printed with the "--arch" flag. '
            "When set, this prints a table that describes all the modules available "
            "for either Qt 5.X.Y or the latest version of Qt.",
        )
        output_modifier_exclusive_group.add_argument(
            "--extensions",
            type=str,
            metavar="(VERSION | latest)",
            help="Deprecated since v3.1.0. Prints a list of valid arguments for the '--extension' flag. "
            "Since the '--extension' flag is now deprecated, this will always print an empty list.",
        )
        output_modifier_exclusive_group.add_argument(
            "--arch",
            type=str,
            metavar="(VERSION | latest)",
            help='Qt version in the format of "5.X.Y", or the keyword "latest". '
            "When set, this prints all architectures available for either Qt 5.X.Y or the latest version of Qt.",
        )
        output_modifier_exclusive_group.add_argument(
            "--latest-version",
            action="store_true",
            help="print only the newest version available",
        )
        output_modifier_exclusive_group.add_argument(
            "--archives",
            type=str,
            nargs="+",
            help="print the archives available for Qt base or modules. "
            "If two arguments are provided, the first two arguments must be 'VERSION | latest' and "
            "'ARCHITECTURE', and this command will print all archives associated with the base Qt package. "
            "If more than two arguments are provided, the remaining arguments will be interpreted as modules, "
            "and this command will print all archives associated with those modules. "
            "At least two arguments are required.",
        )
        list_parser.set_defaults(func=self.run_list_qt)

    def _make_list_tool_parser(self, subparsers: argparse._SubParsersAction):
        """Creates a subparser that works with the MetadataFactory, and adds it to the `subparsers` parameter"""
        list_parser: ListArgumentParser = subparsers.add_parser(
            "list-tool",
            formatter_class=argparse.RawDescriptionHelpFormatter,
            epilog="Examples:\n"
            "$ aqt list-tool mac desktop                   # print all tools for mac desktop\n"
            "$ aqt list-tool mac desktop tools_ifw         # print all tool variant names for QtIFW\n"
            "$ aqt list-tool mac desktop ifw               # print all tool variant names for QtIFW\n"
            "$ aqt list-tool mac desktop tools_ifw --long  # print tool variant names with metadata for QtIFW\n"
            "$ aqt list-tool mac desktop ifw --long        # print tool variant names with metadata for QtIFW\n",
        )
        list_parser.add_argument("host", choices=["linux", "mac", "windows"], help="host os name")
        list_parser.add_argument(
            "target",
            nargs="?",
            default=None,
            choices=["desktop", "winrt", "android", "ios"],
            help="Target SDK. When omitted, this prints all the targets available for a host OS.",
        )
        list_parser.add_argument(
            "tool_name",
            nargs="?",
            default=None,
            help='Name of a tool, ie "tools_mingw" or "tools_ifw". '
            "When omitted, this prints all the tool names available for a host OS/target SDK combination. "
            "When present, this prints all the tool variant names available for this tool. ",
        )
        list_parser.add_argument(
            "-l",
            "--long",
            action="store_true",
            help="Long display: shows a table of metadata associated with each tool variant. "
            "On narrow terminals, it displays tool variant names, versions, and release dates. "
            "On terminals wider than 95 characters, it also displays descriptions of each tool.",
        )
        list_parser.set_defaults(func=self.run_list_tool)

    def _make_common_parsers(self, subparsers: argparse._SubParsersAction):
        help_parser = subparsers.add_parser("help")
        help_parser.set_defaults(func=self.show_help)
        #
        version_parser = subparsers.add_parser("version")
        version_parser.set_defaults(func=self.show_aqt_version)

    def _set_common_options(self, subparser):
        subparser.add_argument(
            "-O",
            "--outputdir",
            nargs="?",
            help="Target output directory(default current directory)",
        )
        subparser.add_argument(
            "-b",
            "--base",
            nargs="?",
            help="Specify mirror base url such as http://mirrors.ocf.berkeley.edu/qt/, " "where 'online' folder exist.",
        )
        subparser.add_argument(
            "--timeout",
            nargs="?",
            type=float,
            help="Specify connection timeout for download site.(default: 5 sec)",
        )
        subparser.add_argument("-E", "--external", nargs="?", help="Specify external 7zip command path.")
        subparser.add_argument("--internal", action="store_true", help="Use internal extractor.")
        subparser.add_argument(
            "-k",
            "--keep",
            action="store_true",
            help="Keep downloaded archive when specified, otherwise remove after install",
        )
        subparser.add_argument(
            "-d",
            "--archive-dest",
            type=str,
            default=None,
            help="Set the destination path for downloaded archives (temp directory by default).",
        )

    def _set_module_options(self, subparser):
        subparser.add_argument("-m", "--modules", nargs="*", help="Specify extra modules to install")

    def _set_archive_options(self, subparser):
        subparser.add_argument(
            "--archives",
            nargs="*",
            help="Specify subset of archives to install. Affects the base module and the debug_info module. "
            "(Default: all archives).",
        )

    def _set_common_arguments(self, subparser, *, is_legacy: bool, is_target_deprecated: bool = False):
        """
        Legacy commands require that the version comes before host and target.
        Non-legacy commands require that the host and target are before the version.
        install-src/doc/example commands do not require a "target" argument anymore, as of 11/22/2021
        """
        if is_legacy:
            subparser.add_argument("qt_version", help='Qt version in the format of "5.X.Y"')
        subparser.add_argument("host", choices=["linux", "mac", "windows"], help="host os name")
        if is_target_deprecated:
            subparser.add_argument(
                "target",
                choices=["desktop", "winrt", "android", "ios"],
                nargs="?",
                help="Ignored. This parameter is deprecated and marked for removal in a future release. "
                "It is present here for backwards compatibility.",
            )
        else:
            subparser.add_argument("target", choices=["desktop", "winrt", "android", "ios"], help="target sdk")
        if not is_legacy:
            subparser.add_argument(
                "qt_version_spec",
                metavar="(VERSION | SPECIFICATION)",
                help='Qt version in the format of "5.X.Y" or SimpleSpec like "5.X" or "<6.X"',
            )

    def _setup_settings(self, args=None):
        # setup logging
        setup_logging()
        self.logger = getLogger("aqt.main")
        # setup settings
        if args is not None and args.config is not None:
            Settings.load_settings(args.config)
        else:
            config = os.getenv("AQT_CONFIG", None)
            if config is not None and os.path.exists(config):
                Settings.load_settings(config)
                self.logger.debug("Load configuration from {}".format(config))
            else:
                Settings.load_settings()

    @staticmethod
    def _validate_version_str(
        version_str: Optional[str], *, allow_latest: bool = False, allow_empty: bool = False, allow_minus: bool = False
    ) -> None:
        """
        Raise CliInputError if the version is not an acceptable Version.

        :param version_str: The version string to check.
        :param allow_latest: If true, the string "latest" is acceptable.
        :param allow_empty: If true, the empty string is acceptable.
        :param allow_minus: If true, everything after the first '-' in the version will be ignored.
                            This allows acceptance of versions like "1.2.3-0-202101020304"
        """
        if allow_latest and version_str == "latest":
            return
        if not version_str:
            if allow_empty:
                return
            else:
                raise CliInputError("Invalid empty version! Please use the form '5.X.Y'.")
        try:
            if "-" in version_str and allow_minus:
                version_str = version_str[: version_str.find("-")]
            Version(version_str)
        except ValueError as e:
            raise CliInputError(f"Invalid version: '{version_str}'! Please use the form '5.X.Y'.") from e

    def _get_autodesktop_dir_and_arch(
        self, should_autoinstall: bool, host: str, target: str, base_path: Path, version: Version, arch: str
    ) -> Tuple[Optional[str], Optional[str]]:
        """Returns expected_desktop_arch_dir, desktop_arch_to_install"""
        is_wasm = arch.startswith("wasm")
        is_msvc = "msvc" in arch
        is_win_desktop_msvc_arm64 = host == "windows" and target == "desktop" and is_msvc and arch.endswith("arm64")
        if version < Version("6.0.0") or (
            target not in ["ios", "android"] and not is_wasm and not is_win_desktop_msvc_arm64
        ):
            # We only need to worry about the desktop directory for Qt6 mobile or wasm installs.
            return None, None

        installed_desktop_arch_dir = QtRepoProperty.find_installed_desktop_qt_dir(host, base_path, version, is_msvc=is_msvc)
        if installed_desktop_arch_dir:
            # An acceptable desktop Qt is already installed, so don't do anything.
            self.logger.info(f"Found installed {host}-desktop Qt at {installed_desktop_arch_dir}")
            return installed_desktop_arch_dir.name, None

        default_desktop_arch = MetadataFactory(ArchiveId("qt", host, "desktop")).fetch_default_desktop_arch(version, is_msvc)
        desktop_arch_dir = QtRepoProperty.get_arch_dir_name(host, default_desktop_arch, version)
        expected_desktop_arch_path = base_path / dir_for_version(version) / desktop_arch_dir

        if is_win_desktop_msvc_arm64:
            qt_type = "MSVC Arm64"
        elif is_wasm:
            qt_type = "Qt6-WASM"
        else:
            qt_type = target
        if should_autoinstall:
            # No desktop Qt is installed, but the user has requested installation. Find out what to install.
            self.logger.info(
                f"You are installing the {qt_type} version of Qt, which requires that the desktop version of Qt "
                f"is also installed. Now installing Qt: desktop {version} {default_desktop_arch}"
            )
            return expected_desktop_arch_path.name, default_desktop_arch
        else:
            self.logger.warning(
                f"You are installing the {qt_type} version of Qt, which requires that the desktop version of Qt "
                f"is also installed. You can install it with the following command:\n"
                f"          `aqt install-qt {host} desktop {version} {default_desktop_arch}`"
            )
            return expected_desktop_arch_path.name, None


def is_64bit() -> bool:
    """check if running platform is 64bit python."""
    return sys.maxsize > 1 << 32


def run_installer(archives: List[QtPackage], base_dir: str, sevenzip: Optional[str], keep: bool, archive_dest: Path):
    queue = multiprocessing.Manager().Queue(-1)
    listener = MyQueueListener(queue)
    listener.start()
    #
    tasks = []
    for arc in archives:
        tasks.append((arc, base_dir, sevenzip, queue, archive_dest, Settings.configfile, keep))
    ctx = multiprocessing.get_context("spawn")
    if is_64bit():
        pool = ctx.Pool(Settings.concurrency, init_worker_sh, (), 4)
    else:
        pool = ctx.Pool(Settings.concurrency, init_worker_sh, (), 1)

    def close_worker_pool_on_exception(exception: BaseException):
        logger = getLogger("aqt.installer")
        logger.warning(f"Caught {exception.__class__.__name__}, terminating installer workers")
        pool.terminate()
        pool.join()

    try:
        pool.starmap(installer, tasks)
        pool.close()
        pool.join()
    except PermissionError as e:  # subclass of OSError
        close_worker_pool_on_exception(e)
        raise DiskAccessNotPermitted(
            f"Failed to write to base directory at {base_dir}",
            suggested_action=[
                "Check that the destination is writable and does not already contain files owned by another user."
            ],
        ) from e
    except OSError as e:
        close_worker_pool_on_exception(e)
        if e.errno == errno.ENOSPC:
            raise OutOfDiskSpace(
                "Insufficient disk space to complete installation.",
                suggested_action=["Check available disk space.", "Check size requirements for installation."],
            ) from e
        else:
            raise
    except KeyboardInterrupt as e:
        close_worker_pool_on_exception(e)
        raise CliKeyboardInterrupt("Installer halted by keyboard interrupt.") from e
    except MemoryError as e:
        close_worker_pool_on_exception(e)
        alt_extractor_msg = (
            "Please try using the '--external' flag to specify an alternate 7z extraction tool "
            "(see https://aqtinstall.readthedocs.io/en/latest/cli.html#cmdoption-list-tool-external)"
        )
        if Settings.concurrency > 1:
            docs_url = "https://aqtinstall.readthedocs.io/en/stable/configuration.html#configuration"
            raise OutOfMemory(
                "Out of memory when downloading and extracting archives in parallel.",
                suggested_action=[f"Please reduce your 'concurrency' setting (see {docs_url})", alt_extractor_msg],
            ) from e
        raise OutOfMemory(
            "Out of memory when downloading and extracting archives.",
            suggested_action=["Please free up more memory.", alt_extractor_msg],
        )
    except Exception as e:
        close_worker_pool_on_exception(e)
        raise e from e
    finally:
        # all done, close logging service for sub-processes
        listener.enqueue_sentinel()
        listener.stop()


def init_worker_sh():
    signal.signal(signal.SIGINT, signal.SIG_IGN)


def installer(
    qt_package: QtPackage,
    base_dir: str,
    command: Optional[str],
    queue: multiprocessing.Queue,
    archive_dest: Path,
    settings_ini: str,
    keep: bool,
):
    """
    Installer function to download archive files and extract it.
    It is called through multiprocessing.Pool()
    """
    name = qt_package.name
    base_url = qt_package.base_url
    archive: Path = archive_dest / qt_package.archive
    start_time = time.perf_counter()
    Settings.load_settings(file=settings_ini)
    # setup queue logger
    setup_logging()
    qh = QueueHandler(queue)
    logger = getLogger()
    for handler in logger.handlers:
        handler.close()
        logger.removeHandler(handler)
    logger.addHandler(qh)
    #
    timeout = (Settings.connection_timeout, Settings.response_timeout)
    hash = get_hash(qt_package.archive_path, Settings.hash_algorithm, timeout) if not Settings.ignore_hash else None

    def download_bin(_base_url):
        url = posixpath.join(_base_url, qt_package.archive_path)
        logger.debug("Download URL: {}".format(url))
        return downloadBinaryFile(url, archive, Settings.hash_algorithm, hash, timeout)

    retry_on_errors(
        action=lambda: retry_on_bad_connection(download_bin, base_url),
        acceptable_errors=(ArchiveChecksumError,),
        num_retries=Settings.max_retries_on_checksum_error,
        name=f"Downloading {name}",
    )
    gc.collect()

    if tarfile.is_tarfile(archive):
        with tarfile.open(archive) as tar_archive:
            if hasattr(tarfile, "data_filter"):
                tar_archive.extractall(filter="tar", path=base_dir)
            else:
                # remove this when the minimum Python version is 3.12
                logger.warning("Extracting may be unsafe; consider updating Python to 3.11.4 or greater")
                tar_archive.extractall(path=base_dir)
    elif zipfile.is_zipfile(archive):
        with zipfile.ZipFile(archive) as zip_archive:
            zip_archive.extractall(path=base_dir)
    elif command is None:
        with py7zr.SevenZipFile(archive, "r") as szf:
            szf.extractall(path=base_dir)
    else:
        command_args = [command, "x", "-aoa", "-bd", "-y", "-o{}".format(base_dir), str(archive)]
        try:
            proc = subprocess.run(command_args, stdout=subprocess.PIPE, check=True)
            logger.debug(proc.stdout)
        except subprocess.CalledProcessError as cpe:
            msg = "\n".join(filter(None, [f"Extraction error: {cpe.returncode}", cpe.stdout, cpe.stderr]))
            raise ArchiveExtractionError(msg) from cpe
    if not keep:
        os.unlink(archive)
    logger.info("Finished installation of {} in {:.8f}".format(archive.name, time.perf_counter() - start_time))
    gc.collect()
    qh.flush()
    qh.close()
    logger.removeHandler(qh)<|MERGE_RESOLUTION|>--- conflicted
+++ resolved
@@ -64,11 +64,7 @@
     setup_logging,
 )
 from aqt.metadata import ArchiveId, MetadataFactory, QtRepoProperty, SimpleSpec, Version, show_list, suggested_follow_up
-<<<<<<< HEAD
-from aqt.updater import Notifier, Updater
-=======
-from aqt.updater import Updater, dir_for_version
->>>>>>> 65c94d5e
+from aqt.updater import Notifier, Updater, dir_for_version
 
 try:
     import py7zr
@@ -443,15 +439,11 @@
             run_installer(qt_archives.get_packages(), base_dir, sevenzip, keep, _archive_dest)
 
         if not nopatch:
-<<<<<<< HEAD
-            Updater.update(target_config, base_dir)
-            Notifier.notify_sdk(target_config, base_dir)
-=======
             Updater.update(target_config, base_path, expect_desktop_archdir)
             if autodesk_arch is not None:
                 d_target_config = TargetConfig(str(_version), "desktop", autodesk_arch, os_name)
                 Updater.update(d_target_config, base_path, expect_desktop_archdir)
->>>>>>> 65c94d5e
+            Notifier.notify_sdk(target_config, base_dir)
         self.logger.info("Finished installation")
         self.logger.info("Time elapsed: {time:.8f} second".format(time=time.perf_counter() - start_time))
 
