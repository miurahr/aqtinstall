#!/usr/bin/env python3
#
# Copyright (C) 2018 Linus Jahn <lnj@kaidan.im>
# Copyright (C) 2019-2021 Hiroshi Miura <miurahr@linux.com>
# Copyright (C) 2020, Aurélien Gâteau
#
# Permission is hereby granted, free of charge, to any person obtaining a copy of
# this software and associated documentation files (the "Software"), to deal in
# the Software without restriction, including without limitation the rights to
# use, copy, modify, merge, publish, distribute, sublicense, and/or sell copies of
# the Software, and to permit persons to whom the Software is furnished to do so,
# subject to the following conditions:
#
# The above copyright notice and this permission notice shall be included in all
# copies or substantial portions of the Software.
#
# THE SOFTWARE IS PROVIDED "AS IS", WITHOUT WARRANTY OF ANY KIND, EXPRESS OR
# IMPLIED, INCLUDING BUT NOT LIMITED TO THE WARRANTIES OF MERCHANTABILITY, FITNESS
# FOR A PARTICULAR PURPOSE AND NONINFRINGEMENT. IN NO EVENT SHALL THE AUTHORS OR
# COPYRIGHT HOLDERS BE LIABLE FOR ANY CLAIM, DAMAGES OR OTHER LIABILITY, WHETHER
# IN AN ACTION OF CONTRACT, TORT OR OTHERWISE, ARISING FROM, OUT OF OR IN
# CONNECTION WITH THE SOFTWARE OR THE USE OR OTHER DEALINGS IN THE SOFTWARE.

import argparse
import binascii
import multiprocessing
import os
import platform
import random
import subprocess
import time
from logging import getLogger
from logging.handlers import QueueHandler

<<<<<<< HEAD
import appdirs
from packaging.version import Version, parse
from texttable import Texttable

import aqt
from aqt.archives import PackagesList, QtArchives, SrcDocExamplesArchives, ToolArchives
from aqt.cuteci import DeployCuteCI
=======
from semantic_version import Version

import aqt
from aqt.archives import ListCommand, QtArchives, SrcDocExamplesArchives, ToolArchives
>>>>>>> 61913c21
from aqt.exceptions import (
    ArchiveConnectionError,
    ArchiveDownloadError,
    ArchiveListError,
    NoPackageFound,
)
from aqt.helper import (
    ArchiveId,
    MyQueueListener,
    Settings,
    downloadBinaryFile,
    getUrl,
    setup_logging,
)
from aqt.updater import Updater

try:
    import py7zr

    EXT7Z = False
except ImportError:
    EXT7Z = True


class ExtractionError(Exception):
    pass


class Cli:
    """CLI main class to parse command line argument and launch proper functions."""

    __slot__ = ["parser", "combinations", "logger"]

    def __init__(self):
        self._create_parser()

    def _check_tools_arg_combination(self, os_name, tool_name, arch):
        for c in Settings.tools_combinations:
            if (
                c["os_name"] == os_name
                and c["tool_name"] == tool_name
                and c["arch"] == arch
            ):
                return True
        return False

    def _check_qt_arg_combination(self, qt_version, os_name, target, arch):
        if os_name == "windows" and target == "desktop":
            major_minor = qt_version[: qt_version.rfind(".")]
            # check frequent mistakes
            if major_minor in ["5.15", "6.0", "6.1"]:
                if arch in [
                    "win64_msvc2017_64",
                    "win32_msvc2017",
                    "win64_mingw73",
                    "win32_mingw73",
                ]:
                    return False
            elif major_minor in ["5.9", "5.10", "5.11"]:
                if arch in [
                    "win64_mingw73",
                    "win32_mingw73",
                    "win64_mingw81",
                    "win32_mingw81",
                ]:
                    return False
            elif arch in [
                "win64_msvc2019_64",
                "win32_msvc2019",
                "win64_mingw81",
                "win32_mingw81",
            ]:
                return False
        for c in Settings.qt_combinations:
            if c["os_name"] == os_name and c["target"] == target and c["arch"] == arch:
                return True
        return False

    def _check_qt_arg_versions(self, version):
        return version in Settings.available_versions

    def _check_qt_arg_version_offline(self, version):
        return version in Settings.available_offline_installer_version

    def _set_sevenzip(self, external):
        sevenzip = external
        if sevenzip is None:
            return None

        try:
            subprocess.run(
                [sevenzip, "--help"],
                stdout=subprocess.DEVNULL,
                stderr=subprocess.DEVNULL,
            )
        except FileNotFoundError as e:
            raise Exception(
                "Specified 7zip command executable does not exist: {!r}".format(
                    sevenzip
                )
            ) from e

        return sevenzip

    def _set_arch(self, args, oarch, os_name, target, qt_version):
        arch = oarch
        if arch is None:
            if os_name == "linux" and target == "desktop":
                arch = "gcc_64"
            elif os_name == "mac" and target == "desktop":
                arch = "clang_64"
            elif os_name == "mac" and target == "ios":
                arch = "ios"
            elif target == "android" and Version(qt_version) >= Version("5.14.0"):
                arch = "android"
            else:
                print("Please supply a target architecture.")
                self.show_help(args)
                exit(1)
        if arch == "":
            print("Please supply a target architecture.")
            self.show_help(args)
            exit(1)
        return arch

    def _check_mirror(self, mirror):
        if mirror is None:
            pass
        elif (
            mirror.startswith("http://")
            or mirror.startswith("https://")
            or mirror.startswith("ftp://")
        ):
            pass
        else:
            return False
        return True

    def _check_modules_arg(self, qt_version, modules):
        if modules is None:
            return True
        available = Settings.available_modules(qt_version)
        if available is None:
            return False
        return all([m in available for m in modules])

    def run_install(self, args):
        """Run install subcommand"""
        start_time = time.perf_counter()
        self.show_aqt_version()
        arch = args.arch
        target = args.target
        os_name = args.host
        qt_version = args.qt_version
        if not Cli._is_valid_version_str(qt_version):
            self.logger.error(
                "Invalid version: '{}'! Please use the form '5.X.Y'.".format(qt_version)
            )
            exit(1)
        keep = args.keep
        output_dir = args.outputdir
        if output_dir is None:
            base_dir = os.getcwd()
        else:
            base_dir = output_dir
        if args.timeout is not None:
            timeout = (args.timeout, args.timeout)
        else:
            timeout = (Settings.connection_timeout, Settings.response_timeout)
        arch = self._set_arch(args, arch, os_name, target, qt_version)
        modules = args.modules
        sevenzip = self._set_sevenzip(args.external)
        if EXT7Z and sevenzip is None:
            # override when py7zr is not exist
            sevenzip = self._set_sevenzip("7z")
        if args.base is not None:
            if not self._check_mirror(args.base):
                self.show_help()
                exit(1)
            base = args.base
        else:
            base = Settings.baseurl
        archives = args.archives
        if args.noarchives:
            if modules is None:
                print(
                    "When specified option --no-archives, an option --modules is mandatory."
                )
                exit(1)
            if archives is not None:
                print(
                    "Option --archives and --no-archives  are conflicted. Aborting..."
                )
                exit(1)
            else:
                archives = modules
        else:
            if modules is not None and archives is not None:
                archives.append(modules)
        nopatch = args.noarchives or (
            archives is not None and "qtbase" not in archives
        )  # type: bool
        if not self._check_qt_arg_versions(qt_version):
            self.logger.warning(
                "Specified Qt version is unknown: {}.".format(qt_version)
            )
        if not self._check_qt_arg_combination(qt_version, os_name, target, arch):
            self.logger.warning(
                "Specified target combination is not valid or unknown: {} {} {}".format(
                    os_name, target, arch
                )
            )
        all_extra = True if modules is not None and "all" in modules else False
        if not all_extra and not self._check_modules_arg(qt_version, modules):
            self.logger.warning("Some of specified modules are unknown.")
        try:
            qt_archives = QtArchives(
                os_name,
                target,
                qt_version,
                arch,
                base,
                subarchives=archives,
                modules=modules,
                all_extra=all_extra,
                timeout=timeout,
            )
        except ArchiveConnectionError:
            try:
                self.logger.warning(
                    "Connection to the download site failed and fallback to mirror site."
                )
                qt_archives = QtArchives(
                    os_name,
                    target,
                    qt_version,
                    arch,
                    random.choice(Settings.fallbacks),
                    subarchives=archives,
                    modules=modules,
                    all_extra=all_extra,
                    timeout=timeout,
                )
            except Exception:
                self.logger.error("Connection to the download site failed. Aborted...")
                exit(1)
        except ArchiveDownloadError or ArchiveListError or NoPackageFound:
            exit(1)
        target_config = qt_archives.get_target_config()
        self.call_installer(qt_archives, base_dir, sevenzip, keep)
        if not nopatch:
            Updater.update(target_config, base_dir)
        self.logger.info("Finished installation")
        self.logger.info(
            "Time elapsed: {time:.8f} second".format(
                time=time.perf_counter() - start_time
            )
        )

    def run_offline_installer(self, args):
        """Run online_installer subcommand"""
        start_time = time.perf_counter()
        self.show_aqt_version()
        os_name = args.host
        qt_version = args.qt_version
        arch = args.arch
        output_dir = args.outputdir
        if output_dir is None:
            base_dir = os.getcwd()
        else:
            base_dir = os.path.realpath(output_dir)
        if args.timeout is not None:
            timeout = args.timeout
        else:
            timeout = 300
        if args.base is not None:
            base = args.base
        else:
            base = self.settings.baseurl
        qt_ver_num = qt_version.replace(".", "")
        packages = ["qt.{}.{}".format(qt_ver_num, arch)]
        if args.archives is not None:
            packages.extend(args.archives)
        #
        qa = os.path.join(appdirs.user_data_dir("Qt", None), "qtaccount.ini")
        if not os.path.exists(qa):
            self.logger.warning("Cannot find {}".format(qa))
        cuteci = DeployCuteCI(qt_version, os_name, arch, base, timeout, args.debug)
        if not cuteci.check_archive():
            archive = cuteci.download_installer()
        else:
            self.logger.info("Reuse existent installer archive.")
            archive = cuteci.get_archive_name()
        cuteci.run_installer(archive, packages, base_dir, True)
        self.logger.info("Finished installation")
        self.logger.info(
            "Time elapsed: {time:.8f} second".format(
                time=time.perf_counter() - start_time
            )
        )

    def _run_src_doc_examples(self, flavor, args):
        self.show_aqt_version()
        target = args.target
        os_name = args.host
        qt_version = args.qt_version
        if not Cli._is_valid_version_str(qt_version):
            self.logger.error(
                "Invalid version: '{}'! Please use the form '5.X.Y'.".format(qt_version)
            )
            exit(1)
        output_dir = args.outputdir
        if output_dir is None:
            base_dir = os.getcwd()
        else:
            base_dir = output_dir
        keep = args.keep
        if args.base is not None:
            base = args.base
        else:
            base = Settings.baseurl
        if args.timeout is not None:
            timeout = (args.timeout, args.timeout)
        else:
            timeout = (Settings.connection_timeout, Settings.response_timeout)
        sevenzip = self._set_sevenzip(args.external)
        if EXT7Z and sevenzip is None:
            # override when py7zr is not exist
            sevenzip = self._set_sevenzip(Settings.zipcmd)
        modules = args.modules
        archives = args.archives
        all_extra = True if modules is not None and "all" in modules else False
        if not self._check_qt_arg_versions(qt_version):
            self.logger.warning(
                "Specified Qt version is unknown: {}.".format(qt_version)
            )
        try:
            srcdocexamples_archives = SrcDocExamplesArchives(
                flavor,
                os_name,
                target,
                qt_version,
                base,
                subarchives=archives,
                modules=modules,
                all_extra=all_extra,
                timeout=timeout,
            )
        except ArchiveConnectionError:
            try:
                self.logger.warning(
                    "Connection to the download site failed and fallback to mirror site."
                )
                srcdocexamples_archives = SrcDocExamplesArchives(
                    flavor,
                    os_name,
                    target,
                    qt_version,
                    random.choice(Settings.fallbacks),
                    subarchives=archives,
                    modules=modules,
                    all_extra=all_extra,
                    timeout=timeout,
                )
            except Exception:
                self.logger.error("Connection to the download site failed. Aborted...")
                exit(1)
        except ArchiveDownloadError or ArchiveListError:
            exit(1)
        self.call_installer(srcdocexamples_archives, base_dir, sevenzip, keep)
        self.logger.info("Finished installation")

    def run_src(self, args):
        """Run src subcommand"""
        if args.kde:
            if args.qt_version != "5.15.2":
                print("KDE patch: unsupported version!!")
                exit(1)
        start_time = time.perf_counter()
        self._run_src_doc_examples("src", args)
        if args.kde:
            if args.outputdir is None:
                target_dir = os.path.join(os.getcwd(), args.qt_version, "Src")
            else:
                target_dir = os.path.join(args.outputdir, args.qt_version, "Src")
            Updater.patch_kde(target_dir)
        self.logger.info(
            "Time elapsed: {time:.8f} second".format(
                time=time.perf_counter() - start_time
            )
        )

    def run_examples(self, args):
        """Run example subcommand"""
        start_time = time.perf_counter()
        self._run_src_doc_examples("examples", args)
        self.logger.info(
            "Time elapsed: {time:.8f} second".format(
                time=time.perf_counter() - start_time
            )
        )

    def run_doc(self, args):
        """Run doc subcommand"""
        start_time = time.perf_counter()
        self._run_src_doc_examples("doc", args)
        self.logger.info(
            "Time elapsed: {time:.8f} second".format(
                time=time.perf_counter() - start_time
            )
        )

    def run_tool(self, args):
        """Run tool subcommand"""
        start_time = time.perf_counter()
        self.show_aqt_version()
        arch = args.arch
        tool_name = args.tool_name
        os_name = args.host
        output_dir = args.outputdir
        if output_dir is None:
            base_dir = os.getcwd()
        else:
            base_dir = output_dir
        sevenzip = self._set_sevenzip(args.external)
        if EXT7Z and sevenzip is None:
            # override when py7zr is not exist
            sevenzip = self._set_sevenzip(Settings.zipcmd)
        version = args.version
        keep = args.keep
        if args.base is not None:
            base = args.base
        else:
            base = Settings.baseurl
        if args.timeout is not None:
            timeout = (args.timeout, args.timeout)
        else:
            timeout = (Settings.connection_timeout, Settings.response_timeout)
        if not self._check_tools_arg_combination(os_name, tool_name, arch):
            self.logger.warning(
                "Specified target combination is not valid: {} {} {}".format(
                    os_name, tool_name, arch
                )
            )

        try:
            tool_archives = ToolArchives(
                os_name=os_name,
                tool_name=tool_name,
                base=base,
                version_str=version,
                arch=arch,
                timeout=timeout,
            )
        except ArchiveConnectionError:
            try:
                self.logger.warning(
                    "Connection to the download site failed and fallback to mirror site."
                )
                tool_archives = ToolArchives(
                    os_name=os_name,
                    tool_name=tool_name,
                    base=random.choice(Settings.fallbacks),
                    version_str=version,
                    arch=arch,
                    timeout=timeout,
                )
            except Exception:
                self.logger.error("Connection to the download site failed. Aborted...")
                exit(1)
        except ArchiveDownloadError or ArchiveListError:
            exit(1)
        self.call_installer(tool_archives, base_dir, sevenzip, keep)
        self.logger.info("Finished installation")
        self.logger.info(
            "Time elapsed: {time:.8f} second".format(
                time=time.perf_counter() - start_time
            )
        )

    def run_list(self, args: argparse.ArgumentParser) -> int:
        """Print tools, versions of Qt, extensions, modules, architectures"""

        if not args.target:
            print(" ".join(ArchiveId.TARGETS_FOR_HOST[args.host]))
            return 0
        if args.target not in ArchiveId.TARGETS_FOR_HOST[args.host]:
            self.logger.error(
                "'{0.target}' is not a valid target for host '{0.host}'".format(args)
            )
            return 1

        for version_str in (args.modules, args.extensions, args.arch):
            if not Cli._is_valid_version_str(
                version_str, allow_latest=True, allow_empty=True
            ):
                self.logger.error(
                    "Invalid version: '{}'! Please use the form '5.X.Y'.".format(
                        version_str
                    )
                )
                exit(1)

        command = ListCommand(
            archive_id=ArchiveId(
                args.category,
                args.host,
                args.target,
                args.extension if args.extension else "",
            ),
            filter_minor=args.filter_minor,
            is_latest_version=args.latest_version,
            modules_ver=args.modules,
            extensions_ver=args.extensions,
            architectures_ver=args.arch,
            tool_name=args.tool,
        )
        return command.run()

    def _make_list_parser(self, subparsers: argparse._SubParsersAction):
        """Creates a subparser that works with the ListCommand, and adds it to the `subparsers` parameter"""
        list_parser: argparse.ArgumentParser = subparsers.add_parser(
            "list",
            formatter_class=argparse.RawDescriptionHelpFormatter,
            epilog="Examples:\n"
            "$ aqt list qt5 mac                                            # print all targets for Mac OS\n"
            "$ aqt list tools mac desktop                                  # print all tools for mac desktop\n"
            "$ aqt list tools mac desktop --tool tools_ifw                 # print all tool variant names for QtIFW\n"
            "$ aqt list qt5 mac desktop                                    # print all versions of Qt 5\n"
            "$ aqt list qt5 mac desktop --extension wasm                   # print all wasm versions of Qt 5\n"
            "$ aqt list qt5 mac desktop --filter-minor 9                   # print all versions of Qt 5.9\n"
            "$ aqt list qt5 mac desktop --filter-minor 9 --latest-version  # print latest Qt 5.9\n"
            "$ aqt list qt5 mac desktop --modules 5.12.0                   # print modules for 5.12.0\n"
            "$ aqt list qt5 mac desktop --filter-minor 9 --modules latest  # print modules for latest 5.9\n"
            "$ aqt list qt5 mac desktop --extensions 5.9.0                 # print choices for --extension flag\n"
            "$ aqt list qt5 mac desktop --arch 5.9.9                       "
            "# print architectures for 5.9.9/mac/desktop\n"
            "$ aqt list qt5 mac desktop --arch latest                      "
            "# print architectures for the latest Qt 5\n",
        )
        list_parser.add_argument(
            "category",
            choices=["tools", "qt5", "qt6"],
            help="category of packages to list",
        )
        list_parser.add_argument(
            "host", choices=["linux", "mac", "windows"], help="host os name"
        )
        list_parser.add_argument(
            "target",
            nargs="?",
            default=None,
            choices=["desktop", "winrt", "android", "ios"],
            help="Target SDK. When omitted, this prints all the targets available for a host OS.",
        )
        list_parser.add_argument(
            "--extension",
            choices=ArchiveId.ALL_EXTENSIONS,
            help="Extension of packages to list. "
            "Use the `--extensions` flag to list all relevant options for a host/target.",
        )
        list_parser.add_argument(
            "--filter-minor",
            type=int,
            metavar="MINOR_VERSION",
            help="print versions for a particular minor version. "
            "IE: `aqt list qt5 windows desktop --filter-minor 12` prints all versions beginning with 5.12",
        )
        output_modifier_exclusive_group = list_parser.add_mutually_exclusive_group()
        output_modifier_exclusive_group.add_argument(
            "--modules",
            type=str,
            metavar="(VERSION | latest)",
            help='Qt version in the format of "5.X.Y", or the keyword "latest". '
            "When set, this prints all the modules available for either Qt 5.X.Y or the latest version of Qt.",
        )
        output_modifier_exclusive_group.add_argument(
            "--extensions",
            type=str,
            metavar="(VERSION | latest)",
            help='Qt version in the format of "5.X.Y", or the keyword "latest". '
            "When set, this prints all valid arguments for the `--extension` flag "
            "for either Qt 5.X.Y or the latest version of Qt.",
        )
        output_modifier_exclusive_group.add_argument(
            "--arch",
            type=str,
            metavar="(VERSION | latest)",
            help='Qt version in the format of "5.X.Y", or the keyword "latest". '
            "When set, this prints all architectures available for either Qt 5.X.Y or the latest version of Qt.",
        )
        output_modifier_exclusive_group.add_argument(
            "--latest-version",
            action="store_true",
            help="print only the newest version available",
        )
        output_modifier_exclusive_group.add_argument(
            "--tool",
            type=str,
            metavar="TOOL_NAME",
            help="The name of a tool. Use 'aqt list tools <host> <target>' to see accepted values. "
            "This flag only works with the 'tools' category, and cannot be combined with any other flags. "
            "When set, this prints all 'tool variant names' available. "
            # TODO: find a better word ^^^^^^^^^^^^^^^^^^^^; this is a mysterious help message
            "The output of this command is intended to be used with `aqt tool`.",
        )
        list_parser.set_defaults(func=self.run_list)

    def show_help(self, args=None):
        """Display help message"""
        self.parser.print_help()

    def show_aqt_version(self, args=None):
        """Display version information"""
        py_version = platform.python_version()
        py_impl = platform.python_implementation()
        py_build = platform.python_compiler()
        self.logger.info(
            "aqtinstall(aqt) v{} on Python {} [{} {}]".format(
                aqt.__version__, py_version, py_impl, py_build
            )
        )

    def _set_common_options(self, subparser):
        subparser.add_argument(
            "-O",
            "--outputdir",
            nargs="?",
            help="Target output directory(default current directory)",
        )
        subparser.add_argument(
            "-b",
            "--base",
            nargs="?",
            help="Specify mirror base url such as http://mirrors.ocf.berkeley.edu/qt/, "
            "where 'online' folder exist.",
        )
        subparser.add_argument(
            "--timeout",
            nargs="?",
            type=float,
            help="Specify connection timeout for download site.(default: 5 sec)",
        )
        subparser.add_argument(
            "-E", "--external", nargs="?", help="Specify external 7zip command path."
        )
        subparser.add_argument(
            "--internal", action="store_true", help="Use internal extractor."
        )
        subparser.add_argument(
            "-k",
            "--keep",
            action="store_true",
            help="Keep downloaded archive when specified, otherwise remove after install",
        )

    def _set_module_options(self, subparser):
        subparser.add_argument(
            "-m", "--modules", nargs="*", help="Specify extra modules to install"
        )
        subparser.add_argument(
            "--archives",
            nargs="*",
            help="Specify subset packages to install (Default: all standard and extra modules).",
        )

    def _set_common_argument(self, subparser):
        subparser.add_argument("qt_version", help='Qt version in the format of "5.X.Y"')
        subparser.add_argument(
            "host", choices=["linux", "mac", "windows"], help="host os name"
        )
        subparser.add_argument(
            "target", choices=["desktop", "winrt", "android", "ios"], help="target sdk"
        )

    def _create_parser(self):
        parser = argparse.ArgumentParser(
            prog="aqt",
            description="Installer for Qt SDK.",
            formatter_class=argparse.RawTextHelpFormatter,
            add_help=True,
        )
        parser.add_argument(
            "-c",
            "--config",
            type=argparse.FileType("r"),
            help="Configuration ini file.",
        )
        subparsers = parser.add_subparsers(
            title="subcommands",
            description="Valid subcommands",
            help="subcommand for aqt Qt installer",
        )
        install_parser = subparsers.add_parser(
            "install", formatter_class=argparse.RawTextHelpFormatter
        )
        install_parser.set_defaults(func=self.run_install)
        self._set_common_argument(install_parser)
        self._set_common_options(install_parser)
        install_parser.add_argument(
            "arch",
            nargs="?",
            help="\ntarget linux/desktop: gcc_64, wasm_32"
            "\ntarget mac/desktop:   clang_64, wasm_32"
            "\ntarget mac/ios:       ios"
            "\nwindows/desktop:      win64_msvc2019_64, win32_msvc2019"
            "\n                      win64_msvc2017_64, win32_msvc2017"
            "\n                      win64_msvc2015_64, win32_msvc2015"
            "\n                      win64_mingw81, win32_mingw81"
            "\n                      win64_mingw73, win32_mingw73"
            "\n                      win32_mingw53"
            "\n                      wasm_32"
            "\nwindows/winrt:        win64_msvc2019_winrt_x64, win64_msvc2019_winrt_x86"
            "\n                      win64_msvc2017_winrt_x64, win64_msvc2017_winrt_x86"
            "\n                      win64_msvc2019_winrt_armv7"
            "\n                      win64_msvc2017_winrt_armv7"
            "\nandroid:              Qt 5.14:          android (optional)"
            "\n                      Qt 5.13 or below: android_x86_64, android_arm64_v8a"
            "\n                                        android_x86, android_armv7",
        )
        self._set_module_options(install_parser)
        install_parser.add_argument(
            "--noarchives",
            action="store_true",
            help="No base packages; allow mod amendment with --modules option.",
        )
        #
        doc_parser = subparsers.add_parser("doc")
        doc_parser.set_defaults(func=self.run_doc)
        self._set_common_argument(doc_parser)
        self._set_common_options(doc_parser)
        self._set_module_options(doc_parser)
        #
        examples_parser = subparsers.add_parser("examples")
        examples_parser.set_defaults(func=self.run_examples)
        self._set_common_argument(examples_parser)
        self._set_common_options(examples_parser)
        self._set_module_options(examples_parser)
        #
        src_parser = subparsers.add_parser("src")
        src_parser.set_defaults(func=self.run_src)
        self._set_common_argument(src_parser)
        self._set_common_options(src_parser)
        self._set_module_options(src_parser)
        src_parser.add_argument(
            "--kde", action="store_true", help="patching with KDE patch kit."
        )
        #
        tools_parser = subparsers.add_parser("tool")
        tools_parser.set_defaults(func=self.run_tool)
        tools_parser.add_argument(
            "host", choices=["linux", "mac", "windows"], help="host os name"
        )
        tools_parser.add_argument(
            "tool_name", help="Name of tool such as tools_ifw, tools_mingw"
        )
        tools_parser.add_argument(
            "version", help='Tool version in the format of "4.1.2"'
        )
        tools_parser.add_argument(
            "arch",
            help="Name of full tool name such as qt.tools.ifw.31. "
            "Please use 'aqt list --tool' to list acceptable values for this parameter.",
        )
        self._set_common_options(tools_parser)

        self._make_list_parser(subparsers)
        #
        old_install = subparsers.add_parser(
            "offline_installer",
            formatter_class=argparse.RawTextHelpFormatter,
            description="Install Qt using offiline installer. It requires downloading installer binary(500-1500MB).\n"
            "Please help you for patience to wait downloding."
            "It can accept environment variables:\n"
            "  QTLOGIN: qt account login name\n"
            "  QTPASSWORD: qt account password\n",
        )
        old_install.add_argument(
            "qt_version", help='Qt version in the format of "5.X.Y"'
        )
        old_install.add_argument(
            "host", choices=["linux", "mac", "windows"], help="host os name"
        )
        old_install.add_argument(
            "arch",
            help="\ntarget linux/desktop: gcc_64"
            "\ntarget mac/desktop:   clang_64"
            "\nwindows/desktop:      win64_msvc2017_64, win32_msvc2017"
            "\n                      win64_msvc2015_64, win32_msvc2015",
        )
        old_install.add_argument(
            "--archives",
            nargs="*",
            help="Specify packages to install.",
        )
        old_install.add_argument(
            "-O",
            "--outputdir",
            nargs="?",
            help="Target output directory(default current directory)",
        )
        old_install.add_argument(
            "-b",
            "--base",
            nargs="?",
            help="Specify mirror base url such as http://mirrors.ocf.berkeley.edu/qt/, "
            "where 'online' folder exist.",
        )
        old_install.add_argument(
            "--timeout",
            nargs="?",
            type=float,
            help="Specify timeout for offline installer processing.(default: 300 sec)",
        )
        old_install.add_argument(
            "--debug", action="store_true", help="Show debug messages"
        )
        old_install.set_defaults(func=self.run_offline_installer)
        #
        help_parser = subparsers.add_parser("help")
        help_parser.set_defaults(func=self.show_help)
        #
        version_parser = subparsers.add_parser("version")
        version_parser.set_defaults(func=self.show_aqt_version)
        parser.set_defaults(func=self.show_help)
        self.parser = parser

    def _setup_settings(self, args=None):
        # setup logging
        setup_logging()
        self.logger = getLogger("aqt.main")
        # setup settings
        if args is not None and args.config is not None:
            Settings.load_settings(args.config)
        else:
            config = os.getenv("AQT_CONFIG", None)
            if config is not None and os.path.exists(config):
                Settings.load_settings(config)
                self.logger.debug("Load configuration from {}".format(config))
            else:
                Settings.load_settings()

    def run(self, arg=None):
        args = self.parser.parse_args(arg)
        self._setup_settings(args)
        result = args.func(args)
        return result

    def call_installer(self, qt_archives, base_dir, sevenzip, keep):
        queue = multiprocessing.Manager().Queue(-1)
        listener = MyQueueListener(queue)
        listener.start()
        #
        tasks = []
        for arc in qt_archives.get_archives():
            tasks.append((arc, base_dir, sevenzip, queue, keep))
        ctx = multiprocessing.get_context("spawn")
        pool = ctx.Pool(Settings.concurrency)
        pool.starmap(installer, tasks)
        #
        pool.close()
        pool.join()
        # all done, close logging service for sub-processes
        listener.enqueue_sentinel()
        listener.stop()

    @staticmethod
    def _is_valid_version_str(
        version_str: str, *, allow_latest: bool = False, allow_empty: bool = False
    ) -> bool:
        if (allow_latest and version_str == "latest") or (
            allow_empty and not version_str
        ):
            return True
        try:
            Version(version_str)
            return True
        except ValueError:
            return False


def installer(qt_archive, base_dir, command, queue, keep=False, response_timeout=None):
    """
    Installer function to download archive files and extract it.
    It is called through multiprocessing.Pool()
    """
    name = qt_archive.name
    url = qt_archive.url
    hashurl = qt_archive.hashurl
    archive = qt_archive.archive
    start_time = time.perf_counter()
    # set defaults
    Settings.load_settings()
    # set logging
    setup_logging()  # XXX: why need to load again?
    qh = QueueHandler(queue)
    logger = getLogger()
    for handler in logger.handlers:
        handler.close()
        logger.removeHandler(handler)
    logger.addHandler(qh)
    #
    logger.info("Downloading {}...".format(name))
    logger.debug("Download URL: {}".format(url))
    if response_timeout is None:
        timeout = (Settings.connection_timeout, Settings.response_timeout)
    else:
        timeout = (Settings.connection_timeout, response_timeout)
    hash = binascii.unhexlify(getUrl(hashurl, timeout))
    downloadBinaryFile(url, archive, "sha1", hash, timeout)
    if command is None:
        with py7zr.SevenZipFile(archive, "r") as szf:
            szf.extractall(path=base_dir)
    else:
        if base_dir is not None:
            command_args = [
                command,
                "x",
                "-aoa",
                "-bd",
                "-y",
                "-o{}".format(base_dir),
                archive,
            ]
        else:
            command_args = [command, "x", "-aoa", "-bd", "-y", archive]
        try:
            proc = subprocess.run(command_args, stdout=subprocess.PIPE, check=True)
            logger.debug(proc.stdout)
        except subprocess.CalledProcessError as cpe:
            logger.error("Extraction error: %d" % cpe.returncode)
            if cpe.stdout is not None:
                logger.error(cpe.stdout)
            if cpe.stderr is not None:
                logger.error(cpe.stderr)
            raise cpe
    if not keep:
        os.unlink(archive)
    logger.info(
        "Finished installation of {} in {:.8f}".format(
            archive, time.perf_counter() - start_time
        )
    )
    qh.flush()
    qh.close()
    logger.removeHandler(qh)<|MERGE_RESOLUTION|>--- conflicted
+++ resolved
@@ -32,20 +32,13 @@
 from logging import getLogger
 from logging.handlers import QueueHandler
 
-<<<<<<< HEAD
 import appdirs
-from packaging.version import Version, parse
+from semantic_version import Version
 from texttable import Texttable
-
-import aqt
-from aqt.archives import PackagesList, QtArchives, SrcDocExamplesArchives, ToolArchives
-from aqt.cuteci import DeployCuteCI
-=======
-from semantic_version import Version
 
 import aqt
 from aqt.archives import ListCommand, QtArchives, SrcDocExamplesArchives, ToolArchives
->>>>>>> 61913c21
+from aqt.cuteci import DeployCuteCI
 from aqt.exceptions import (
     ArchiveConnectionError,
     ArchiveDownloadError,
