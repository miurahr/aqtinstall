#!/usr/bin/env python3
#
# Copyright (C) 2018 Linus Jahn <lnj@kaidan.im>
# Copyright (C) 2019-2021 Hiroshi Miura <miurahr@linux.com>
# Copyright (C) 2020, Aurélien Gâteau
#
# Permission is hereby granted, free of charge, to any person obtaining a copy of
# this software and associated documentation files (the "Software"), to deal in
# the Software without restriction, including without limitation the rights to
# use, copy, modify, merge, publish, distribute, sublicense, and/or sell copies of
# the Software, and to permit persons to whom the Software is furnished to do so,
# subject to the following conditions:
#
# The above copyright notice and this permission notice shall be included in all
# copies or substantial portions of the Software.
#
# THE SOFTWARE IS PROVIDED "AS IS", WITHOUT WARRANTY OF ANY KIND, EXPRESS OR
# IMPLIED, INCLUDING BUT NOT LIMITED TO THE WARRANTIES OF MERCHANTABILITY, FITNESS
# FOR A PARTICULAR PURPOSE AND NONINFRINGEMENT. IN NO EVENT SHALL THE AUTHORS OR
# COPYRIGHT HOLDERS BE LIABLE FOR ANY CLAIM, DAMAGES OR OTHER LIABILITY, WHETHER
# IN AN ACTION OF CONTRACT, TORT OR OTHERWISE, ARISING FROM, OUT OF OR IN
# CONNECTION WITH THE SOFTWARE OR THE USE OR OTHER DEALINGS IN THE SOFTWARE.

import argparse
import binascii
import logging
import logging.config
import multiprocessing
import os
import platform
import random
import subprocess
import time
from logging import getLogger
from typing import Optional

<<<<<<< HEAD
=======
import appdirs
import requests
>>>>>>> 18fad3d7
from packaging.version import Version, parse

import aqt
<<<<<<< HEAD
from aqt.archives import PackagesList, QtArchives, SrcDocExamplesArchives, ToolArchives
=======
from aqt.archives import (
    QtArchives,
    QtDownloadListFetcher,
    SrcDocExamplesArchives,
    ToolArchives,
)
from aqt.cuteci import DeployCuteCI
>>>>>>> 18fad3d7
from aqt.exceptions import (
    ArchiveConnectionError,
    ArchiveDownloadError,
    ArchiveListError,
    NoPackageFound,
)
<<<<<<< HEAD
from aqt.helper import Settings, downloadBinaryFile, getUrl
=======
from aqt.helper import (
    ALL_EXTENSIONS,
    ArchiveId,
    Settings,
    cli_2_semantic_version,
    downloadBinaryFile,
    getUrl,
    list_architectures_for_version,
    list_modules_for_version,
    request_http_with_failover,
)
>>>>>>> 18fad3d7
from aqt.updater import Updater

try:
    import py7zr

    EXT7Z = False
except ImportError:
    EXT7Z = True


class ExtractionError(Exception):
    pass


class Cli:
    """CLI main class to parse command line argument and launch proper functions."""

    __slot__ = ["parser", "combinations", "logger", "settings"]

    def __init__(self):
        self._create_parser()

    def _check_tools_arg_combination(self, os_name, tool_name, arch):
        for c in self.settings.tools_combinations:
            if (
                c["os_name"] == os_name
                and c["tool_name"] == tool_name
                and c["arch"] == arch
            ):
                return True
        return False

    def _check_qt_arg_combination(self, qt_version, os_name, target, arch):
        if os_name == "windows" and target == "desktop":
            major_minor = qt_version[: qt_version.rfind(".")]
            # check frequent mistakes
            if major_minor in ["5.15", "6.0", "6.1"]:
                if arch in [
                    "win64_msvc2017_64",
                    "win32_msvc2017",
                    "win64_mingw73",
                    "win32_mingw73",
                ]:
                    return False
            elif major_minor in ["5.9", "5.10", "5.11"]:
                if arch in [
                    "win64_mingw73",
                    "win32_mingw73",
                    "win64_mingw81",
                    "win32_mingw81",
                ]:
                    return False
            elif arch in [
                "win64_msvc2019_64",
                "win32_msvc2019",
                "win64_mingw81",
                "win32_mingw81",
            ]:
                return False
        for c in self.settings.qt_combinations:
            if c["os_name"] == os_name and c["target"] == target and c["arch"] == arch:
                return True
        return False

    def _check_qt_arg_versions(self, version):
        return version in self.settings.available_versions

    def _check_qt_arg_version_offline(self, version):
        return version in self.settings.available_offline_installer_version

    def _set_sevenzip(self, external):
        sevenzip = external
        if sevenzip is None:
            return None

        try:
            subprocess.run(
                [sevenzip, "--help"],
                stdout=subprocess.DEVNULL,
                stderr=subprocess.DEVNULL,
            )
        except FileNotFoundError as e:
            raise Exception(
                "Specified 7zip command executable does not exist: {!r}".format(
                    sevenzip
                )
            ) from e

        return sevenzip

    def _set_arch(self, args, oarch, os_name, target, qt_version):
        arch = oarch
        if arch is None:
            if os_name == "linux" and target == "desktop":
                arch = "gcc_64"
            elif os_name == "mac" and target == "desktop":
                arch = "clang_64"
            elif os_name == "mac" and target == "ios":
                arch = "ios"
            elif target == "android" and parse(qt_version) >= Version("5.14.0"):
                arch = "android"
            else:
                print("Please supply a target architecture.")
                self.show_help(args)
                exit(1)
        if arch == "":
            print("Please supply a target architecture.")
            self.show_help(args)
            exit(1)
        return arch

    def _check_mirror(self, mirror):
        if mirror is None:
            pass
        elif (
            mirror.startswith("http://")
            or mirror.startswith("https://")
            or mirror.startswith("ftp://")
        ):
            pass
        else:
            return False
        return True

    def _check_modules_arg(self, qt_version, modules):
        if modules is None:
            return True
        available = self.settings.available_modules(qt_version)
        if available is None:
            return False
        return all([m in available for m in modules])

    def call_installer(self, qt_archives, base_dir, sevenzip, keep):
        tasks = []
        for arc in qt_archives.get_archives():
            tasks.append((arc, base_dir, sevenzip, keep))
        pool = multiprocessing.Pool(self.settings.concurrency)
        pool.starmap(installer, tasks)
        pool.close()
        pool.join()

    def run_install(self, args):
        """Run install subcommand"""
        start_time = time.perf_counter()
        self.show_aqt_version()
        arch = args.arch
        target = args.target
        os_name = args.host
        qt_version = args.qt_version
        keep = args.keep
        output_dir = args.outputdir
        if output_dir is None:
            base_dir = os.getcwd()
        else:
            base_dir = output_dir
        if args.timeout is not None:
            timeout = (args.timeout, args.timeout)
        else:
            timeout = (self.settings.connection_timeout, self.settings.response_timeout)
        arch = self._set_arch(args, arch, os_name, target, qt_version)
        modules = args.modules
        sevenzip = self._set_sevenzip(args.external)
        if EXT7Z and sevenzip is None:
            # override when py7zr is not exist
            sevenzip = self._set_sevenzip("7z")
        if args.base is not None:
            if not self._check_mirror(args.base):
                self.show_help()
                exit(1)
            base = args.base
        else:
            base = self.settings.baseurl
        archives = args.archives
        if args.noarchives:
            if modules is None:
                print(
                    "When specified option --no-archives, an option --modules is mandatory."
                )
                exit(1)
            if archives is not None:
                print(
                    "Option --archives and --no-archives  are conflicted. Aborting..."
                )
                exit(1)
            else:
                archives = modules
        else:
            if modules is not None and archives is not None:
                archives.append(modules)
        nopatch = args.noarchives or (
            archives is not None and "qtbase" not in archives
        )  # type: bool
        if not self._check_qt_arg_versions(qt_version):
            self.logger.warning(
                "Specified Qt version is unknown: {}.".format(qt_version)
            )
        if not self._check_qt_arg_combination(qt_version, os_name, target, arch):
            self.logger.warning(
                "Specified target combination is not valid or unknown: {} {} {}".format(
                    os_name, target, arch
                )
            )
        all_extra = True if modules is not None and "all" in modules else False
        if not all_extra and not self._check_modules_arg(qt_version, modules):
            self.logger.warning("Some of specified modules are unknown.")
        try:
            qt_archives = QtArchives(
                os_name,
                target,
                qt_version,
                arch,
                base,
                subarchives=archives,
                modules=modules,
                logging=self.logger,
                all_extra=all_extra,
                timeout=timeout,
            )
        except ArchiveConnectionError:
            try:
                self.logger.warning(
                    "Connection to the download site failed and fallback to mirror site."
                )
                qt_archives = QtArchives(
                    os_name,
                    target,
                    qt_version,
                    arch,
                    random.choice(self.settings.fallbacks),
                    subarchives=archives,
                    modules=modules,
                    logging=self.logger,
                    all_extra=all_extra,
                    timeout=timeout,
                )
            except Exception:
                self.logger.error("Connection to the download site failed. Aborted...")
                exit(1)
        except ArchiveDownloadError or ArchiveListError or NoPackageFound:
            exit(1)
        target_config = qt_archives.get_target_config()
        self.call_installer(qt_archives, base_dir, sevenzip, keep)
        if not nopatch:
            Updater.update(target_config, base_dir, self.logger)
        self.logger.info("Finished installation")
        self.logger.info(
            "Time elasped: {time:.8f} second".format(
                time=time.perf_counter() - start_time
            )
        )

    def _run_src_doc_examples(self, flavor, args):
        start_time = time.perf_counter()
        self.show_aqt_version()
        target = args.target
        os_name = args.host
        qt_version = args.qt_version
        output_dir = args.outputdir
        if output_dir is None:
            base_dir = os.getcwd()
        else:
            base_dir = output_dir
        keep = args.keep
        if args.base is not None:
            base = args.base
        else:
            base = self.settings.baseurl
        if args.timeout is not None:
            timeout = (args.timeout, args.timeout)
        else:
            timeout = (self.settings.connection_timeout, self.settings.response_timeout)
        sevenzip = self._set_sevenzip(args.external)
        if EXT7Z and sevenzip is None:
            # override when py7zr is not exist
            sevenzip = self._set_sevenzip(self.settings.zipcmd)
        modules = args.modules
        archives = args.archives
        all_extra = True if modules is not None and "all" in modules else False
        if not self._check_qt_arg_versions(qt_version):
            self.logger.warning(
                "Specified Qt version is unknown: {}.".format(qt_version)
            )
        try:
            srcdocexamples_archives = SrcDocExamplesArchives(
                flavor,
                os_name,
                target,
                qt_version,
                base,
                subarchives=archives,
                modules=modules,
                logging=self.logger,
                all_extra=all_extra,
                timeout=timeout,
            )
        except ArchiveConnectionError:
            try:
                self.logger.warning(
                    "Connection to the download site failed and fallback to mirror site."
                )
                srcdocexamples_archives = SrcDocExamplesArchives(
                    flavor,
                    os_name,
                    target,
                    qt_version,
                    random.choice(self.settings.fallbacks),
                    subarchives=archives,
                    modules=modules,
                    logging=self.logger,
                    all_extra=all_extra,
                    timeout=timeout,
                )
            except Exception:
                self.logger.error("Connection to the download site failed. Aborted...")
                exit(1)
        except ArchiveDownloadError or ArchiveListError:
            exit(1)
        self.call_installer(srcdocexamples_archives, base_dir, sevenzip, keep)
        self.logger.info("Finished installation")
        self.logger.info(
            "Time elapsed: {time:.8f} second".format(
                time=time.perf_counter() - start_time
            )
        )

    def run_src(self, args):
        """Run src subcommand"""
        self._run_src_doc_examples("src", args)

    def run_examples(self, args):
        """Run example subcommand"""
        self._run_src_doc_examples("examples", args)

    def run_doc(self, args):
        """Run doc subcommand"""
        self._run_src_doc_examples("doc", args)

    def run_tool(self, args):
        """Run tool subcommand"""
        start_time = time.perf_counter()
        arch = args.arch
        tool_name = args.tool_name
        os_name = args.host
        output_dir = args.outputdir
        if output_dir is None:
            base_dir = os.getcwd()
        else:
            base_dir = output_dir
        sevenzip = self._set_sevenzip(args.external)
        if EXT7Z and sevenzip is None:
            # override when py7zr is not exist
            sevenzip = self._set_sevenzip(self.settings.zipcmd)
        version = args.version
        keep = args.keep
        if args.base is not None:
            base = args.base
        else:
            base = self.settings.baseurl
        if args.timeout is not None:
            timeout = (args.timeout, args.timeout)
        else:
            timeout = (self.settings.connection_timeout, self.settings.response_timeout)
        if not self._check_tools_arg_combination(os_name, tool_name, arch):
            self.logger.warning(
                "Specified target combination is not valid: {} {} {}".format(
                    os_name, tool_name, arch
                )
            )
        try:
            tool_archives = ToolArchives(
                os_name,
                tool_name,
                version,
                arch,
                base,
                logging=self.logger,
                timeout=timeout,
            )
        except ArchiveConnectionError:
            try:
                self.logger.warning(
                    "Connection to the download site failed and fallback to mirror site."
                )
                tool_archives = ToolArchives(
                    os_name,
                    tool_name,
                    version,
                    arch,
                    random.choice(self.settings.fallbacks),
                    logging=self.logger,
                    timeout=timeout,
                )
            except Exception:
                self.logger.error("Connection to the download site failed. Aborted...")
                exit(1)
        except ArchiveDownloadError or ArchiveListError:
            exit(1)
        self.call_installer(tool_archives, base_dir, sevenzip, keep)
        self.logger.info("Finished installation")
        self.logger.info(
            "Time elapsed: {time:.8f} second".format(
                time=time.perf_counter() - start_time
            )
        )

    def run_list(self, args: argparse.ArgumentParser) -> int:
        """Print all folders available for a category"""

        try:
<<<<<<< HEAD
            pl = PackagesList(qt_version, host, target, self.settings.baseurl)
        except (ArchiveConnectionError, ArchiveDownloadError):
            pl = PackagesList(
                qt_version, host, target, random.choice(self.settings.fallbacks)
            )
        print("List Qt packages in %s for %s" % (args.qt_version, args.host))
        table = Texttable()
        table.set_deco(Texttable.HEADER)
        table.set_cols_dtype(["t", "t", "t"])
        table.set_cols_align(["l", "l", "l"])
        table.header(["target", "arch", "description"])
        for entry in pl.get_list():
            if qt_version[0:1] == "6" or not entry.virtual:
                archid = entry.name.split(".")[-1]
                table.add_row([entry.display_name, archid, entry.desc])
        print(table.draw())
=======
            # Version of Qt for which to list packages
            list_modules_ver: Optional[Version] = cli_2_semantic_version(args.modules)

            # Version of Qt for which to list extensions
            list_extensions_ver: Optional[Version] = cli_2_semantic_version(
                args.extensions
            )

            # Version of Qt for which to list architectures
            list_architectures_ver: Optional[Version] = cli_2_semantic_version(
                args.arch
            )
        except ValueError as e:
            self.logger.error(e)
            return 1

        # Print packages for only the most recent version of Qt that matches the filters set
        is_print_latest_modules: bool = args.latest_modules

        # Find all versions of Qt matching filters, and only print the most recent version
        is_latest_version: bool = args.latest_version

        # Remove from output any versions of Qt that don't have the minor version `filter_minor`
        filter_minor: Optional[int] = args.filter_minor

        if not args.target:
            targets = {
                "windows": "android desktop winrt",
                "mac": "android desktop ios",
                "linux": "android desktop",
            }
            print(targets[args.host])
            return 0

        archive_id = ArchiveId(
            args.category,
            args.host,
            args.target,
            args.extension if args.extension else "",
        )

        def http_fetcher(rest_of_url: str) -> str:
            return request_http_with_failover(
                base_urls=[
                    self.settings.baseurl,
                    random.choice(self.settings.fallbacks),
                ],
                rest_of_url=rest_of_url,
                timeout=(
                    self.settings.connection_timeout,
                    self.settings.response_timeout,
                ),
            )

        if list_modules_ver is not None and archive_id.is_qt():
            return list_modules_for_version(
                list_modules_ver, archive_id=archive_id, http_fetcher=http_fetcher
            )

        if list_architectures_ver is not None and archive_id.is_qt():
            return list_architectures_for_version(
                list_architectures_ver, archive_id=archive_id, http_fetcher=http_fetcher
            )

        fetcher = QtDownloadListFetcher(
            archive_id=archive_id,
            is_latest=is_latest_version,
            filter_minor=filter_minor,
            html_fetcher=http_fetcher,
        )

        try:
            out = fetcher.run(list_extensions_ver)

            if not out:
                self.logger.error("No data available")
                return 1
            if is_print_latest_modules:
                qt_version: Version = out.latest()
                return list_modules_for_version(
                    qt_version,
                    archive_id=archive_id,
                    http_fetcher=http_fetcher,
                )
            print(out)
            return 0
        except requests.exceptions.RequestException as e:
            self.logger.error("HTTP error: {}".format(e))
            return 1
>>>>>>> 18fad3d7

    def show_help(self, args=None):
        """Display help message"""
        self.parser.print_help()

    def show_aqt_version(self):
        """Display version information"""
        py_version = platform.python_version()
        py_impl = platform.python_implementation()
        py_build = platform.python_compiler()
        self.logger.info(
            "aqtinstall(aqt) v{} on Python {} [{} {}]".format(
                aqt.__version__, py_version, py_impl, py_build
            )
        )

    def _set_common_options(self, subparser):
        subparser.add_argument(
            "-O",
            "--outputdir",
            nargs="?",
            help="Target output directory(default current directory)",
        )
        subparser.add_argument(
            "-b",
            "--base",
            nargs="?",
            help="Specify mirror base url such as http://mirrors.ocf.berkeley.edu/qt/, "
            "where 'online' folder exist.",
        )
        subparser.add_argument(
            "--timeout",
            nargs="?",
            type=float,
            help="Specify connection timeout for download site.(default: 5 sec)",
        )
        subparser.add_argument(
            "-E", "--external", nargs="?", help="Specify external 7zip command path."
        )
        subparser.add_argument(
            "--internal", action="store_true", help="Use internal extractor."
        )
        subparser.add_argument(
            "-k",
            "--keep",
            action="store_true",
            help="Keep downloaded archive when specified, otherwise remove after install",
        )

    def _set_module_options(self, subparser):
        subparser.add_argument(
            "-m", "--modules", nargs="*", help="Specify extra modules to install"
        )
        subparser.add_argument(
            "--archives",
            nargs="*",
            help="Specify subset packages to install (Default: all standard and extra modules).",
        )

    def _set_common_argument(self, subparser):
        subparser.add_argument("qt_version", help='Qt version in the format of "5.X.Y"')
        subparser.add_argument(
            "host", choices=["linux", "mac", "windows"], help="host os name"
        )
        subparser.add_argument(
            "target", choices=["desktop", "winrt", "android", "ios"], help="target sdk"
        )

    def _create_parser(self):
        parser = argparse.ArgumentParser(
            prog="aqt",
            description="Installer for Qt SDK.",
            formatter_class=argparse.RawTextHelpFormatter,
            add_help=True,
        )
        parser.add_argument(
            "-c",
            "--config",
            type=argparse.FileType("r"),
            help="Configuration ini file.",
        )
        parser.add_argument(
            "--logging-conf",
            type=argparse.FileType("r"),
            help="Logging configuration ini file.",
        )
        parser.add_argument("--logger", nargs=1, help="Specify logger name")
        subparsers = parser.add_subparsers(
            title="subcommands",
            description="Valid subcommands",
            help="subcommand for aqt Qt installer",
        )
        install_parser = subparsers.add_parser(
            "install", formatter_class=argparse.RawTextHelpFormatter
        )
        install_parser.set_defaults(func=self.run_install)
        self._set_common_argument(install_parser)
        self._set_common_options(install_parser)
        install_parser.add_argument(
            "arch",
            nargs="?",
            help="\ntarget linux/desktop: gcc_64, wasm_32"
            "\ntarget mac/desktop:   clang_64, wasm_32"
            "\ntarget mac/ios:       ios"
            "\nwindows/desktop:      win64_msvc2019_64, win32_msvc2019"
            "\n                      win64_msvc2017_64, win32_msvc2017"
            "\n                      win64_msvc2015_64, win32_msvc2015"
            "\n                      win64_mingw81, win32_mingw81"
            "\n                      win64_mingw73, win32_mingw73"
            "\n                      win32_mingw53"
            "\n                      wasm_32"
            "\nwindows/winrt:        win64_msvc2019_winrt_x64, win64_msvc2019_winrt_x86"
            "\n                      win64_msvc2017_winrt_x64, win64_msvc2017_winrt_x86"
            "\n                      win64_msvc2019_winrt_armv7"
            "\n                      win64_msvc2017_winrt_armv7"
            "\nandroid:              Qt 5.14:          android (optional)"
            "\n                      Qt 5.13 or below: android_x86_64, android_arm64_v8a"
            "\n                                        android_x86, android_armv7",
        )
        self._set_module_options(install_parser)
        install_parser.add_argument(
            "--noarchives",
            action="store_true",
            help="No base packages; allow mod amendment with --modules option.",
        )
        #
        doc_parser = subparsers.add_parser("doc")
        doc_parser.set_defaults(func=self.run_doc)
        self._set_common_argument(doc_parser)
        self._set_common_options(doc_parser)
        self._set_module_options(doc_parser)
        #
        examples_parser = subparsers.add_parser("examples")
        examples_parser.set_defaults(func=self.run_examples)
        self._set_common_argument(examples_parser)
        self._set_common_options(examples_parser)
        self._set_module_options(examples_parser)
        #
        src_parser = subparsers.add_parser("src")
        src_parser.set_defaults(func=self.run_src)
        self._set_common_argument(src_parser)
        self._set_common_options(src_parser)
        self._set_module_options(src_parser)
        #
        tools_parser = subparsers.add_parser("tool")
        tools_parser.set_defaults(func=self.run_tool)
        tools_parser.add_argument(
            "host", choices=["linux", "mac", "windows"], help="host os name"
        )
        tools_parser.add_argument(
            "tool_name", help="Name of tool such as tools_ifw, tools_mingw"
        )
        tools_parser.add_argument(
            "version", help='Tool version in the format of "4.1.2"'
        )
        tools_parser.add_argument(
            "arch", help="Name of full tool name such as qt.tools.ifw.31"
        )
        self._set_common_options(tools_parser)

        # list category host target         # 1. Print all tools/versions of Qt available for category, os, target
        # list category host --targets Qt_version           # 2. Print all targets for a version of Qt
        # list category host target --arch Qt_version       # 3. Print all architectures for Qt version, os, target
        # list category host target --modules Qt_version    # 4. Print all modules for (Qt, OS, target) tuple
        list_parser = subparsers.add_parser(
            "list",
            formatter_class=argparse.RawDescriptionHelpFormatter,
            epilog="Examples:\n"
            "$ aqt list qt5 mac                                            # print all targets for Mac OS\n"
            "$ aqt list tools mac desktop                                  # print all tools for mac desktop\n"
            "$ aqt list qt5 mac desktop                                    # print all versions of Qt 5\n"
            "$ aqt list qt5 mac desktop --extension wasm                   # print all wasm versions of Qt 5\n"
            "$ aqt list qt5 mac desktop --filter-minor 9                   # print all versions of Qt 5.9\n"
            "$ aqt list qt5 mac desktop --filter-minor 9 --latest-version  # print latest Qt 5.9\n"
            "$ aqt list qt5 mac desktop --filter-minor 9 --latest-modules  # print modules for latest 5.9\n"
            "$ aqt list qt5 mac desktop --modules 5.12.0                   # print modules for 5.12.0\n"
            "$ aqt list qt5 mac desktop --extensions 5.9.0                 # print choices for --extension flag\n"
            "$ aqt list qt5 mac desktop --arch 5.9.9                       "
            "# print architectures for 5.9.9/mac/desktop\n",
        )
        list_parser.set_defaults(func=self.run_list)
        list_parser.add_argument(
            "category",
            choices=["tools", "qt5", "qt6"],
            help="category of packages to list",
        )
        list_parser.add_argument(
            "host", choices=["linux", "mac", "windows"], help="host os name"
        )
        list_parser.add_argument(
            "target",
            nargs="?",
            default=None,
            choices=["desktop", "winrt", "android", "ios"],
            help="Target SDK. When omitted, this prints all the targets available for a host OS.",
        )
        # list_parser.add_argument(
        #     "--targets",
        #     type=str,
        #     metavar="VERSION",
        #     help='Qt version in the format of "5.X.Y". '
        #     "When set, this lists all the targets available for Qt 5.X.Y on a host.",
        # )
        list_parser.add_argument(
            "--extension",
            choices=ALL_EXTENSIONS,
            help="Extension of packages to list. "
            "Use the `--extensions` flag to list all relevant options for a host/target.",
        )
        list_parser.add_argument(
            "--filter-minor",
            type=int,
            metavar="MINOR_VERSION",
            help="print versions for a particular minor version. "
            "IE: `aqt list qt5 windows desktop --filter-minor 12` prints all versions beginning with 5.12",
        )
        output_modifier_exclusive_group = list_parser.add_mutually_exclusive_group()
        output_modifier_exclusive_group.add_argument(
            "--modules",
            type=str,
            metavar="VERSION",
            help='Qt version in the format of "5.X.Y". '
            "When set, this lists all the modules available for Qt 5.X.Y.",
        )
        output_modifier_exclusive_group.add_argument(
            "--extensions",
            type=str,
            metavar="VERSION",
            help='Qt version in the format of "5.X.Y". '
            "When set, this prints all valid arguments for the `--extension` flag for Qt 5.X.Y with a host/target.",
        )
        output_modifier_exclusive_group.add_argument(
            "--arch",
            type=str,
            metavar="VERSION",
            help='Qt version in the format of "5.X.Y". '
            "When set, this prints all architectures available for Qt 5.X.Y with a host/target.",
        )
        output_modifier_exclusive_group.add_argument(
            "--latest-version",
            action="store_true",
            help="print only the newest version available",
        )
        output_modifier_exclusive_group.add_argument(
            "--latest-modules",
            action="store_true",
            help="list all the modules available for the latest version of Qt, "
            "or a minor version if the `--filter-minor` flag is set.",
        )
        #
        help_parser = subparsers.add_parser("help")
        help_parser.set_defaults(func=self.show_help)
        parser.set_defaults(func=self.show_help)
        self.parser = parser

    def _setup_logging(self, args, env_key="LOG_CFG"):
        envconf = os.getenv(env_key, None)
        conf = None
        if args.logging_conf:
            conf = args.logging_conf
        elif envconf is not None:
            conf = envconf
        if conf is None or not os.path.exists(conf):
            conf = os.path.join(os.path.dirname(__file__), "logging.ini")
        logging.config.fileConfig(conf)
        if args.logger is not None:
            self.logger = logging.getLogger(args.logger)
        else:
            self.logger = logging.getLogger("aqt")

    def _setup_settings(self, args=None, env_key="AQT_CONFIG"):
        if args is not None and args.config is not None:
            self.settings = Settings(args.config)
        else:
            config = os.getenv(env_key, None)
            if config is not None and os.path.exists(config):
                self.settings = Settings(config)
            else:
                self.settings = Settings()

    def run(self, arg=None):
        args = self.parser.parse_args(arg)
        self._setup_settings(args)
        self._setup_logging(args)
        return args.func(args)


def installer(qt_archive, base_dir, command, keep=False, response_timeout=None):
    """
    Installer function to download archive files and extract it.
    It is called through multiprocessing.Pool()
    """
    name = qt_archive.name
    url = qt_archive.url
    hashurl = qt_archive.hashurl
    archive = qt_archive.archive
    start_time = time.perf_counter()
    logger = getLogger("aqt")
    logger.info("Downloading {}...".format(name))
    logger.debug("Download URL: {}".format(url))
    settings = Settings()
    if response_timeout is None:
        timeout = (settings.connection_timeout, settings.response_timeout)
    else:
        timeout = (settings.connection_timeout, response_timeout)
    hash = binascii.unhexlify(getUrl(hashurl, timeout, logger))
    downloadBinaryFile(url, archive, "sha1", hash, timeout, logger)
    if command is None:
        with py7zr.SevenZipFile(archive, "r") as szf:
            szf.extractall(path=base_dir)
    else:
        if base_dir is not None:
            command_args = [
                command,
                "x",
                "-aoa",
                "-bd",
                "-y",
                "-o{}".format(base_dir),
                archive,
            ]
        else:
            command_args = [command, "x", "-aoa", "-bd", "-y", archive]
        try:
            proc = subprocess.run(command_args, stdout=subprocess.PIPE, check=True)
            logger.debug(proc.stdout)
        except subprocess.CalledProcessError as cpe:
            logger.error("Extraction error: %d" % cpe.returncode)
            if cpe.stdout is not None:
                logger.error(cpe.stdout)
            if cpe.stderr is not None:
                logger.error(cpe.stderr)
            raise cpe
    if not keep:
        os.unlink(archive)
    logger.info(
        "Finished installation of {} in {}".format(
            archive, time.perf_counter() - start_time
        )
    )<|MERGE_RESOLUTION|>--- conflicted
+++ resolved
@@ -34,34 +34,16 @@
 from logging import getLogger
 from typing import Optional
 
-<<<<<<< HEAD
-=======
-import appdirs
-import requests
->>>>>>> 18fad3d7
 from packaging.version import Version, parse
 
 import aqt
-<<<<<<< HEAD
-from aqt.archives import PackagesList, QtArchives, SrcDocExamplesArchives, ToolArchives
-=======
-from aqt.archives import (
-    QtArchives,
-    QtDownloadListFetcher,
-    SrcDocExamplesArchives,
-    ToolArchives,
-)
-from aqt.cuteci import DeployCuteCI
->>>>>>> 18fad3d7
+from aqt.archives import PackagesList, QtArchives, SrcDocExamplesArchives, ToolArchives, QtDownloadListFetcher
 from aqt.exceptions import (
     ArchiveConnectionError,
     ArchiveDownloadError,
     ArchiveListError,
     NoPackageFound,
 )
-<<<<<<< HEAD
-from aqt.helper import Settings, downloadBinaryFile, getUrl
-=======
 from aqt.helper import (
     ALL_EXTENSIONS,
     ArchiveId,
@@ -73,7 +55,6 @@
     list_modules_for_version,
     request_http_with_failover,
 )
->>>>>>> 18fad3d7
 from aqt.updater import Updater
 
 try:
@@ -483,24 +464,6 @@
         """Print all folders available for a category"""
 
         try:
-<<<<<<< HEAD
-            pl = PackagesList(qt_version, host, target, self.settings.baseurl)
-        except (ArchiveConnectionError, ArchiveDownloadError):
-            pl = PackagesList(
-                qt_version, host, target, random.choice(self.settings.fallbacks)
-            )
-        print("List Qt packages in %s for %s" % (args.qt_version, args.host))
-        table = Texttable()
-        table.set_deco(Texttable.HEADER)
-        table.set_cols_dtype(["t", "t", "t"])
-        table.set_cols_align(["l", "l", "l"])
-        table.header(["target", "arch", "description"])
-        for entry in pl.get_list():
-            if qt_version[0:1] == "6" or not entry.virtual:
-                archid = entry.name.split(".")[-1]
-                table.add_row([entry.display_name, archid, entry.desc])
-        print(table.draw())
-=======
             # Version of Qt for which to list packages
             list_modules_ver: Optional[Version] = cli_2_semantic_version(args.modules)
 
@@ -590,7 +553,6 @@
         except requests.exceptions.RequestException as e:
             self.logger.error("HTTP error: {}".format(e))
             return 1
->>>>>>> 18fad3d7
 
     def show_help(self, args=None):
         """Display help message"""
