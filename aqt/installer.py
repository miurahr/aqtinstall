#!/usr/bin/env python3
#
# Copyright (C) 2018 Linus Jahn <lnj@kaidan.im>
# Copyright (C) 2019-2021 Hiroshi Miura <miurahr@linux.com>
# Copyright (C) 2020, Aurélien Gâteau
#
# Permission is hereby granted, free of charge, to any person obtaining a copy of
# this software and associated documentation files (the "Software"), to deal in
# the Software without restriction, including without limitation the rights to
# use, copy, modify, merge, publish, distribute, sublicense, and/or sell copies of
# the Software, and to permit persons to whom the Software is furnished to do so,
# subject to the following conditions:
#
# The above copyright notice and this permission notice shall be included in all
# copies or substantial portions of the Software.
#
# THE SOFTWARE IS PROVIDED "AS IS", WITHOUT WARRANTY OF ANY KIND, EXPRESS OR
# IMPLIED, INCLUDING BUT NOT LIMITED TO THE WARRANTIES OF MERCHANTABILITY, FITNESS
# FOR A PARTICULAR PURPOSE AND NONINFRINGEMENT. IN NO EVENT SHALL THE AUTHORS OR
# COPYRIGHT HOLDERS BE LIABLE FOR ANY CLAIM, DAMAGES OR OTHER LIABILITY, WHETHER
# IN AN ACTION OF CONTRACT, TORT OR OTHERWISE, ARISING FROM, OUT OF OR IN
# CONNECTION WITH THE SOFTWARE OR THE USE OR OTHER DEALINGS IN THE SOFTWARE.

import argparse
import binascii
import logging
import logging.config
import multiprocessing
import os
import platform
import random
import subprocess
import time
from logging import getLogger
from typing import Optional

<<<<<<< HEAD
import appdirs
import requests
from packaging.version import Version, parse

import aqt
from aqt.archives import (
    QtArchives,
    QtDownloadListFetcher,
    SrcDocExamplesArchives,
    ToolArchives,
)
from aqt.cuteci import DeployCuteCI
=======
from packaging.version import Version, parse

import aqt
from aqt.archives import PackagesList, QtArchives, SrcDocExamplesArchives, ToolArchives, QtDownloadListFetcher
>>>>>>> c7e6509b
from aqt.exceptions import (
    ArchiveConnectionError,
    ArchiveDownloadError,
    ArchiveListError,
    NoPackageFound,
)
from aqt.helper import (
    ALL_EXTENSIONS,
    ArchiveId,
    Settings,
<<<<<<< HEAD
    to_version,
=======
    cli_2_semantic_version,
>>>>>>> c7e6509b
    downloadBinaryFile,
    getUrl,
    list_architectures_for_version,
    list_modules_for_version,
    request_http_with_failover,
)
from aqt.updater import Updater

try:
    import py7zr

    EXT7Z = False
except ImportError:
    EXT7Z = True


class ExtractionError(Exception):
    pass


class Cli:
    """CLI main class to parse command line argument and launch proper functions."""

    __slot__ = ["parser", "combinations", "logger", "settings"]

    def __init__(self):
        self._create_parser()

    def _check_tools_arg_combination(self, os_name, tool_name, arch):
        for c in self.settings.tools_combinations:
            if (
                c["os_name"] == os_name
                and c["tool_name"] == tool_name
                and c["arch"] == arch
            ):
                return True
        return False

    def _check_qt_arg_combination(self, qt_version, os_name, target, arch):
        if os_name == "windows" and target == "desktop":
            major_minor = qt_version[: qt_version.rfind(".")]
            # check frequent mistakes
            if major_minor in ["5.15", "6.0", "6.1"]:
                if arch in [
                    "win64_msvc2017_64",
                    "win32_msvc2017",
                    "win64_mingw73",
                    "win32_mingw73",
                ]:
                    return False
            elif major_minor in ["5.9", "5.10", "5.11"]:
                if arch in [
                    "win64_mingw73",
                    "win32_mingw73",
                    "win64_mingw81",
                    "win32_mingw81",
                ]:
                    return False
            elif arch in [
                "win64_msvc2019_64",
                "win32_msvc2019",
                "win64_mingw81",
                "win32_mingw81",
            ]:
                return False
        for c in self.settings.qt_combinations:
            if c["os_name"] == os_name and c["target"] == target and c["arch"] == arch:
                return True
        return False

    def _check_qt_arg_versions(self, version):
        return version in self.settings.available_versions

    def _check_qt_arg_version_offline(self, version):
        return version in self.settings.available_offline_installer_version

    def _set_sevenzip(self, external):
        sevenzip = external
        if sevenzip is None:
            return None

        try:
            subprocess.run(
                [sevenzip, "--help"],
                stdout=subprocess.DEVNULL,
                stderr=subprocess.DEVNULL,
            )
        except FileNotFoundError as e:
            raise Exception(
                "Specified 7zip command executable does not exist: {!r}".format(
                    sevenzip
                )
            ) from e

        return sevenzip

    def _set_arch(self, args, oarch, os_name, target, qt_version):
        arch = oarch
        if arch is None:
            if os_name == "linux" and target == "desktop":
                arch = "gcc_64"
            elif os_name == "mac" and target == "desktop":
                arch = "clang_64"
            elif os_name == "mac" and target == "ios":
                arch = "ios"
            elif target == "android" and parse(qt_version) >= Version("5.14.0"):
                arch = "android"
            else:
                print("Please supply a target architecture.")
                self.show_help(args)
                exit(1)
        if arch == "":
            print("Please supply a target architecture.")
            self.show_help(args)
            exit(1)
        return arch

    def _check_mirror(self, mirror):
        if mirror is None:
            pass
        elif (
            mirror.startswith("http://")
            or mirror.startswith("https://")
            or mirror.startswith("ftp://")
        ):
            pass
        else:
            return False
        return True

    def _check_modules_arg(self, qt_version, modules):
        if modules is None:
            return True
        available = self.settings.available_modules(qt_version)
        if available is None:
            return False
        return all([m in available for m in modules])

    def call_installer(self, qt_archives, base_dir, sevenzip, keep):
        tasks = []
        for arc in qt_archives.get_archives():
            tasks.append((arc, base_dir, sevenzip, keep))
        pool = multiprocessing.Pool(self.settings.concurrency)
        pool.starmap(installer, tasks)
        pool.close()
        pool.join()

    def run_install(self, args):
        """Run install subcommand"""
        start_time = time.perf_counter()
        self.show_aqt_version()
        arch = args.arch
        target = args.target
        os_name = args.host
        qt_version = args.qt_version
        keep = args.keep
        output_dir = args.outputdir
        if output_dir is None:
            base_dir = os.getcwd()
        else:
            base_dir = output_dir
        if args.timeout is not None:
            timeout = (args.timeout, args.timeout)
        else:
            timeout = (self.settings.connection_timeout, self.settings.response_timeout)
        arch = self._set_arch(args, arch, os_name, target, qt_version)
        modules = args.modules
        sevenzip = self._set_sevenzip(args.external)
        if EXT7Z and sevenzip is None:
            # override when py7zr is not exist
            sevenzip = self._set_sevenzip("7z")
        if args.base is not None:
            if not self._check_mirror(args.base):
                self.show_help()
                exit(1)
            base = args.base
        else:
            base = self.settings.baseurl
        archives = args.archives
        if args.noarchives:
            if modules is None:
                print(
                    "When specified option --no-archives, an option --modules is mandatory."
                )
                exit(1)
            if archives is not None:
                print(
                    "Option --archives and --no-archives  are conflicted. Aborting..."
                )
                exit(1)
            else:
                archives = modules
        else:
            if modules is not None and archives is not None:
                archives.append(modules)
        nopatch = args.noarchives or (
            archives is not None and "qtbase" not in archives
        )  # type: bool
        if not self._check_qt_arg_versions(qt_version):
            self.logger.warning(
                "Specified Qt version is unknown: {}.".format(qt_version)
            )
        if not self._check_qt_arg_combination(qt_version, os_name, target, arch):
            self.logger.warning(
                "Specified target combination is not valid or unknown: {} {} {}".format(
                    os_name, target, arch
                )
            )
        all_extra = True if modules is not None and "all" in modules else False
        if not all_extra and not self._check_modules_arg(qt_version, modules):
            self.logger.warning("Some of specified modules are unknown.")
        try:
            qt_archives = QtArchives(
                os_name,
                target,
                qt_version,
                arch,
                base,
                subarchives=archives,
                modules=modules,
                logging=self.logger,
                all_extra=all_extra,
                timeout=timeout,
            )
        except ArchiveConnectionError:
            try:
                self.logger.warning(
                    "Connection to the download site failed and fallback to mirror site."
                )
                qt_archives = QtArchives(
                    os_name,
                    target,
                    qt_version,
                    arch,
                    random.choice(self.settings.fallbacks),
                    subarchives=archives,
                    modules=modules,
                    logging=self.logger,
                    all_extra=all_extra,
                    timeout=timeout,
                )
            except Exception:
                self.logger.error("Connection to the download site failed. Aborted...")
                exit(1)
        except ArchiveDownloadError or ArchiveListError or NoPackageFound:
            exit(1)
        target_config = qt_archives.get_target_config()
        self.call_installer(qt_archives, base_dir, sevenzip, keep)
        if not nopatch:
            Updater.update(target_config, base_dir, self.logger)
        self.logger.info("Finished installation")
        self.logger.info(
            "Time elasped: {time:.8f} second".format(
                time=time.perf_counter() - start_time
            )
        )

    def _run_src_doc_examples(self, flavor, args):
        start_time = time.perf_counter()
        self.show_aqt_version()
        target = args.target
        os_name = args.host
        qt_version = args.qt_version
        output_dir = args.outputdir
        if output_dir is None:
            base_dir = os.getcwd()
        else:
            base_dir = output_dir
        keep = args.keep
        if args.base is not None:
            base = args.base
        else:
            base = self.settings.baseurl
        if args.timeout is not None:
            timeout = (args.timeout, args.timeout)
        else:
            timeout = (self.settings.connection_timeout, self.settings.response_timeout)
        sevenzip = self._set_sevenzip(args.external)
        if EXT7Z and sevenzip is None:
            # override when py7zr is not exist
            sevenzip = self._set_sevenzip(self.settings.zipcmd)
        modules = args.modules
        archives = args.archives
        all_extra = True if modules is not None and "all" in modules else False
        if not self._check_qt_arg_versions(qt_version):
            self.logger.warning(
                "Specified Qt version is unknown: {}.".format(qt_version)
            )
        try:
            srcdocexamples_archives = SrcDocExamplesArchives(
                flavor,
                os_name,
                target,
                qt_version,
                base,
                subarchives=archives,
                modules=modules,
                logging=self.logger,
                all_extra=all_extra,
                timeout=timeout,
            )
        except ArchiveConnectionError:
            try:
                self.logger.warning(
                    "Connection to the download site failed and fallback to mirror site."
                )
                srcdocexamples_archives = SrcDocExamplesArchives(
                    flavor,
                    os_name,
                    target,
                    qt_version,
                    random.choice(self.settings.fallbacks),
                    subarchives=archives,
                    modules=modules,
                    logging=self.logger,
                    all_extra=all_extra,
                    timeout=timeout,
                )
            except Exception:
                self.logger.error("Connection to the download site failed. Aborted...")
                exit(1)
        except ArchiveDownloadError or ArchiveListError:
            exit(1)
        self.call_installer(srcdocexamples_archives, base_dir, sevenzip, keep)
        self.logger.info("Finished installation")
        self.logger.info(
            "Time elapsed: {time:.8f} second".format(
                time=time.perf_counter() - start_time
            )
        )

    def run_src(self, args):
        """Run src subcommand"""
        self._run_src_doc_examples("src", args)

    def run_examples(self, args):
        """Run example subcommand"""
        self._run_src_doc_examples("examples", args)

    def run_doc(self, args):
        """Run doc subcommand"""
        self._run_src_doc_examples("doc", args)

    def run_tool(self, args):
        """Run tool subcommand"""
        start_time = time.perf_counter()
        arch = args.arch
        tool_name = args.tool_name
        os_name = args.host
        output_dir = args.outputdir
        if output_dir is None:
            base_dir = os.getcwd()
        else:
            base_dir = output_dir
        sevenzip = self._set_sevenzip(args.external)
        if EXT7Z and sevenzip is None:
            # override when py7zr is not exist
            sevenzip = self._set_sevenzip(self.settings.zipcmd)
        version = args.version
        keep = args.keep
        if args.base is not None:
            base = args.base
        else:
            base = self.settings.baseurl
        if args.timeout is not None:
            timeout = (args.timeout, args.timeout)
        else:
            timeout = (self.settings.connection_timeout, self.settings.response_timeout)
        if not self._check_tools_arg_combination(os_name, tool_name, arch):
            self.logger.warning(
                "Specified target combination is not valid: {} {} {}".format(
                    os_name, tool_name, arch
                )
            )
        try:
            tool_archives = ToolArchives(
                os_name,
                tool_name,
                version,
                arch,
                base,
                logging=self.logger,
                timeout=timeout,
            )
        except ArchiveConnectionError:
            try:
                self.logger.warning(
                    "Connection to the download site failed and fallback to mirror site."
                )
                tool_archives = ToolArchives(
                    os_name,
                    tool_name,
                    version,
                    arch,
                    random.choice(self.settings.fallbacks),
                    logging=self.logger,
                    timeout=timeout,
                )
            except Exception:
                self.logger.error("Connection to the download site failed. Aborted...")
                exit(1)
        except ArchiveDownloadError or ArchiveListError:
            exit(1)
        self.call_installer(tool_archives, base_dir, sevenzip, keep)
        self.logger.info("Finished installation")
        self.logger.info(
            "Time elapsed: {time:.8f} second".format(
                time=time.perf_counter() - start_time
            )
        )

    def run_list(self, args: argparse.ArgumentParser) -> int:
        """Print all folders available for a category"""

        try:
            # Version of Qt for which to list packages
<<<<<<< HEAD
            list_modules_ver: Optional[Version] = to_version(args.modules)

            # Version of Qt for which to list extensions
            list_extensions_ver: Optional[Version] = to_version(args.extensions)

            # Version of Qt for which to list architectures
            list_architectures_ver: Optional[Version] = to_version(args.arch)
=======
            list_modules_ver: Optional[Version] = cli_2_semantic_version(args.modules)

            # Version of Qt for which to list extensions
            list_extensions_ver: Optional[Version] = cli_2_semantic_version(
                args.extensions
            )

            # Version of Qt for which to list architectures
            list_architectures_ver: Optional[Version] = cli_2_semantic_version(
                args.arch
            )
>>>>>>> c7e6509b
        except ValueError as e:
            self.logger.error(e)
            return 1

        # Print packages for only the most recent version of Qt that matches the filters set
        is_print_latest_modules: bool = args.latest_modules

        # Find all versions of Qt matching filters, and only print the most recent version
        is_latest_version: bool = args.latest_version

        # Remove from output any versions of Qt that don't have the minor version `filter_minor`
        filter_minor: Optional[int] = args.filter_minor

        if not args.target:
            targets = {
                "windows": "android desktop winrt",
                "mac": "android desktop ios",
                "linux": "android desktop",
            }
            print(targets[args.host])
            return 0

        archive_id = ArchiveId(
            args.category,
            args.host,
            args.target,
            args.extension if args.extension else "",
        )

        def http_fetcher(rest_of_url: str) -> str:
            return request_http_with_failover(
                base_urls=[
                    self.settings.baseurl,
                    random.choice(self.settings.fallbacks),
                ],
                rest_of_url=rest_of_url,
                timeout=(
                    self.settings.connection_timeout,
                    self.settings.response_timeout,
                ),
            )

        if list_modules_ver is not None and archive_id.is_qt():
            return list_modules_for_version(
                list_modules_ver, archive_id=archive_id, http_fetcher=http_fetcher
            )

        if list_architectures_ver is not None and archive_id.is_qt():
            return list_architectures_for_version(
                list_architectures_ver, archive_id=archive_id, http_fetcher=http_fetcher
            )

        fetcher = QtDownloadListFetcher(
            archive_id=archive_id,
            is_latest=is_latest_version,
            filter_minor=filter_minor,
            html_fetcher=http_fetcher,
        )

        try:
            out = fetcher.run(list_extensions_ver)

            if not out:
                self.logger.error("No data available")
                return 1
            if is_print_latest_modules:
                qt_version: Version = out.latest()
                return list_modules_for_version(
                    qt_version,
                    archive_id=archive_id,
                    http_fetcher=http_fetcher,
                )
            print(out)
            return 0
        except requests.exceptions.RequestException as e:
            self.logger.error("HTTP error: {}".format(e))
            return 1

    def show_help(self, args=None):
        """Display help message"""
        self.parser.print_help()

    def show_aqt_version(self):
        """Display version information"""
        py_version = platform.python_version()
        py_impl = platform.python_implementation()
        py_build = platform.python_compiler()
        self.logger.info(
            "aqtinstall(aqt) v{} on Python {} [{} {}]".format(
                aqt.__version__, py_version, py_impl, py_build
            )
        )

    def _set_common_options(self, subparser):
        subparser.add_argument(
            "-O",
            "--outputdir",
            nargs="?",
            help="Target output directory(default current directory)",
        )
        subparser.add_argument(
            "-b",
            "--base",
            nargs="?",
            help="Specify mirror base url such as http://mirrors.ocf.berkeley.edu/qt/, "
            "where 'online' folder exist.",
        )
        subparser.add_argument(
            "--timeout",
            nargs="?",
            type=float,
            help="Specify connection timeout for download site.(default: 5 sec)",
        )
        subparser.add_argument(
            "-E", "--external", nargs="?", help="Specify external 7zip command path."
        )
        subparser.add_argument(
            "--internal", action="store_true", help="Use internal extractor."
        )
        subparser.add_argument(
            "-k",
            "--keep",
            action="store_true",
            help="Keep downloaded archive when specified, otherwise remove after install",
        )

    def _set_module_options(self, subparser):
        subparser.add_argument(
            "-m", "--modules", nargs="*", help="Specify extra modules to install"
        )
        subparser.add_argument(
            "--archives",
            nargs="*",
            help="Specify subset packages to install (Default: all standard and extra modules).",
        )

    def _set_common_argument(self, subparser):
        subparser.add_argument("qt_version", help='Qt version in the format of "5.X.Y"')
        subparser.add_argument(
            "host", choices=["linux", "mac", "windows"], help="host os name"
        )
        subparser.add_argument(
            "target", choices=["desktop", "winrt", "android", "ios"], help="target sdk"
        )

    def _create_parser(self):
        parser = argparse.ArgumentParser(
            prog="aqt",
            description="Installer for Qt SDK.",
            formatter_class=argparse.RawTextHelpFormatter,
            add_help=True,
        )
        parser.add_argument(
            "-c",
            "--config",
            type=argparse.FileType("r"),
            help="Configuration ini file.",
        )
        parser.add_argument(
            "--logging-conf",
            type=argparse.FileType("r"),
            help="Logging configuration ini file.",
        )
        parser.add_argument("--logger", nargs=1, help="Specify logger name")
        subparsers = parser.add_subparsers(
            title="subcommands",
            description="Valid subcommands",
            help="subcommand for aqt Qt installer",
        )
        install_parser = subparsers.add_parser(
            "install", formatter_class=argparse.RawTextHelpFormatter
        )
        install_parser.set_defaults(func=self.run_install)
        self._set_common_argument(install_parser)
        self._set_common_options(install_parser)
        install_parser.add_argument(
            "arch",
            nargs="?",
            help="\ntarget linux/desktop: gcc_64, wasm_32"
            "\ntarget mac/desktop:   clang_64, wasm_32"
            "\ntarget mac/ios:       ios"
            "\nwindows/desktop:      win64_msvc2019_64, win32_msvc2019"
            "\n                      win64_msvc2017_64, win32_msvc2017"
            "\n                      win64_msvc2015_64, win32_msvc2015"
            "\n                      win64_mingw81, win32_mingw81"
            "\n                      win64_mingw73, win32_mingw73"
            "\n                      win32_mingw53"
            "\n                      wasm_32"
            "\nwindows/winrt:        win64_msvc2019_winrt_x64, win64_msvc2019_winrt_x86"
            "\n                      win64_msvc2017_winrt_x64, win64_msvc2017_winrt_x86"
            "\n                      win64_msvc2019_winrt_armv7"
            "\n                      win64_msvc2017_winrt_armv7"
            "\nandroid:              Qt 5.14:          android (optional)"
            "\n                      Qt 5.13 or below: android_x86_64, android_arm64_v8a"
            "\n                                        android_x86, android_armv7",
        )
        self._set_module_options(install_parser)
        install_parser.add_argument(
            "--noarchives",
            action="store_true",
            help="No base packages; allow mod amendment with --modules option.",
        )
        #
        doc_parser = subparsers.add_parser("doc")
        doc_parser.set_defaults(func=self.run_doc)
        self._set_common_argument(doc_parser)
        self._set_common_options(doc_parser)
        self._set_module_options(doc_parser)
        #
        examples_parser = subparsers.add_parser("examples")
        examples_parser.set_defaults(func=self.run_examples)
        self._set_common_argument(examples_parser)
        self._set_common_options(examples_parser)
        self._set_module_options(examples_parser)
        #
        src_parser = subparsers.add_parser("src")
        src_parser.set_defaults(func=self.run_src)
        self._set_common_argument(src_parser)
        self._set_common_options(src_parser)
        self._set_module_options(src_parser)
        #
        tools_parser = subparsers.add_parser("tool")
        tools_parser.set_defaults(func=self.run_tool)
        tools_parser.add_argument(
            "host", choices=["linux", "mac", "windows"], help="host os name"
        )
        tools_parser.add_argument(
            "tool_name", help="Name of tool such as tools_ifw, tools_mingw"
        )
        tools_parser.add_argument(
            "version", help='Tool version in the format of "4.1.2"'
        )
        tools_parser.add_argument(
            "arch", help="Name of full tool name such as qt.tools.ifw.31"
        )
        self._set_common_options(tools_parser)

        # list category host target         # 1. Print all tools/versions of Qt available for category, os, target
        # list category host --targets Qt_version           # 2. Print all targets for a version of Qt
        # list category host target --arch Qt_version       # 3. Print all architectures for Qt version, os, target
        # list category host target --modules Qt_version    # 4. Print all modules for (Qt, OS, target) tuple
        list_parser = subparsers.add_parser(
            "list",
            formatter_class=argparse.RawDescriptionHelpFormatter,
            epilog="Examples:\n"
            "$ aqt list qt5 mac                                            # print all targets for Mac OS\n"
            "$ aqt list tools mac desktop                                  # print all tools for mac desktop\n"
            "$ aqt list qt5 mac desktop                                    # print all versions of Qt 5\n"
            "$ aqt list qt5 mac desktop --extension wasm                   # print all wasm versions of Qt 5\n"
            "$ aqt list qt5 mac desktop --filter-minor 9                   # print all versions of Qt 5.9\n"
            "$ aqt list qt5 mac desktop --filter-minor 9 --latest-version  # print latest Qt 5.9\n"
            "$ aqt list qt5 mac desktop --filter-minor 9 --latest-modules  # print modules for latest 5.9\n"
            "$ aqt list qt5 mac desktop --modules 5.12.0                   # print modules for 5.12.0\n"
            "$ aqt list qt5 mac desktop --extensions 5.9.0                 # print choices for --extension flag\n"
            "$ aqt list qt5 mac desktop --arch 5.9.9                       "
            "# print architectures for 5.9.9/mac/desktop\n",
<<<<<<< HEAD
        )
        list_parser.set_defaults(func=self.run_list)
        list_parser.add_argument(
            "category",
            choices=["tools", "qt5", "qt6"],
            help="category of packages to list",
        )
        list_parser.add_argument(
            "host", choices=["linux", "mac", "windows"], help="host os name"
        )
        list_parser.add_argument(
            "target",
            nargs="?",
            default=None,
            choices=["desktop", "winrt", "android", "ios"],
            help="Target SDK. When omitted, this prints all the targets available for a host OS.",
        )
        # list_parser.add_argument(
        #     "--targets",
        #     type=str,
        #     metavar="VERSION",
        #     help='Qt version in the format of "5.X.Y". '
        #     "When set, this lists all the targets available for Qt 5.X.Y on a host.",
        # )
        list_parser.add_argument(
            "--extension",
            choices=ALL_EXTENSIONS,
            help="Extension of packages to list. "
            "Use the `--extensions` flag to list all relevant options for a host/target.",
        )
        list_parser.add_argument(
            "--filter-minor",
            type=int,
            metavar="MINOR_VERSION",
            help="print versions for a particular minor version. "
            "IE: `aqt list qt5 windows desktop --filter-minor 12` prints all versions beginning with 5.12",
        )
        output_modifier_exclusive_group = list_parser.add_mutually_exclusive_group()
        output_modifier_exclusive_group.add_argument(
            "--modules",
            type=str,
            metavar="VERSION",
            help='Qt version in the format of "5.X.Y". '
            "When set, this lists all the modules available for Qt 5.X.Y.",
        )
        output_modifier_exclusive_group.add_argument(
            "--extensions",
            type=str,
            metavar="VERSION",
            help='Qt version in the format of "5.X.Y". '
            "When set, this prints all valid arguments for the `--extension` flag for Qt 5.X.Y with a host/target.",
        )
        output_modifier_exclusive_group.add_argument(
            "--arch",
            type=str,
            metavar="VERSION",
            help='Qt version in the format of "5.X.Y". '
            "When set, this prints all architectures available for Qt 5.X.Y with a host/target.",
        )
        output_modifier_exclusive_group.add_argument(
            "--latest-version",
            action="store_true",
            help="print only the newest version available",
        )
        output_modifier_exclusive_group.add_argument(
            "--latest-modules",
            action="store_true",
            help="list all the modules available for the latest version of Qt, "
            "or a minor version if the `--filter-minor` flag is set.",
        )
        #
        old_install = subparsers.add_parser(
            "offline_installer",
            formatter_class=argparse.RawTextHelpFormatter,
            description="Install Qt using offiline installer. It requires downloading installer binary(500-1500MB).\n"
            "Please help you for patience to wait downloding."
            "It can accept environment variables:\n"
            "  QTLOGIN: qt account login name\n"
            "  QTPASSWORD: qt account password\n",
=======
>>>>>>> c7e6509b
        )
        list_parser.set_defaults(func=self.run_list)
        list_parser.add_argument(
            "category",
            choices=["tools", "qt5", "qt6"],
            help="category of packages to list",
        )
        list_parser.add_argument(
            "host", choices=["linux", "mac", "windows"], help="host os name"
        )
        list_parser.add_argument(
            "target",
            nargs="?",
            default=None,
            choices=["desktop", "winrt", "android", "ios"],
            help="Target SDK. When omitted, this prints all the targets available for a host OS.",
        )
        # list_parser.add_argument(
        #     "--targets",
        #     type=str,
        #     metavar="VERSION",
        #     help='Qt version in the format of "5.X.Y". '
        #     "When set, this lists all the targets available for Qt 5.X.Y on a host.",
        # )
        list_parser.add_argument(
            "--extension",
            choices=ALL_EXTENSIONS,
            help="Extension of packages to list. "
            "Use the `--extensions` flag to list all relevant options for a host/target.",
        )
        list_parser.add_argument(
            "--filter-minor",
            type=int,
            metavar="MINOR_VERSION",
            help="print versions for a particular minor version. "
            "IE: `aqt list qt5 windows desktop --filter-minor 12` prints all versions beginning with 5.12",
        )
        output_modifier_exclusive_group = list_parser.add_mutually_exclusive_group()
        output_modifier_exclusive_group.add_argument(
            "--modules",
            type=str,
            metavar="VERSION",
            help='Qt version in the format of "5.X.Y". '
            "When set, this lists all the modules available for Qt 5.X.Y.",
        )
        output_modifier_exclusive_group.add_argument(
            "--extensions",
            type=str,
            metavar="VERSION",
            help='Qt version in the format of "5.X.Y". '
            "When set, this prints all valid arguments for the `--extension` flag for Qt 5.X.Y with a host/target.",
        )
        output_modifier_exclusive_group.add_argument(
            "--arch",
            type=str,
            metavar="VERSION",
            help='Qt version in the format of "5.X.Y". '
            "When set, this prints all architectures available for Qt 5.X.Y with a host/target.",
        )
        output_modifier_exclusive_group.add_argument(
            "--latest-version",
            action="store_true",
            help="print only the newest version available",
        )
        output_modifier_exclusive_group.add_argument(
            "--latest-modules",
            action="store_true",
            help="list all the modules available for the latest version of Qt, "
            "or a minor version if the `--filter-minor` flag is set.",
        )
        #
        help_parser = subparsers.add_parser("help")
        help_parser.set_defaults(func=self.show_help)
        parser.set_defaults(func=self.show_help)
        self.parser = parser

    def _setup_logging(self, args, env_key="LOG_CFG"):
        envconf = os.getenv(env_key, None)
        conf = None
        if args.logging_conf:
            conf = args.logging_conf
        elif envconf is not None:
            conf = envconf
        if conf is None or not os.path.exists(conf):
            conf = os.path.join(os.path.dirname(__file__), "logging.ini")
        logging.config.fileConfig(conf)
        if args.logger is not None:
            self.logger = logging.getLogger(args.logger)
        else:
            self.logger = logging.getLogger("aqt")

    def _setup_settings(self, args=None, env_key="AQT_CONFIG"):
        if args is not None and args.config is not None:
            self.settings = Settings(args.config)
        else:
            config = os.getenv(env_key, None)
            if config is not None and os.path.exists(config):
                self.settings = Settings(config)
            else:
                self.settings = Settings()

    def run(self, arg=None):
        args = self.parser.parse_args(arg)
        self._setup_settings(args)
        self._setup_logging(args)
        return args.func(args)


def installer(qt_archive, base_dir, command, keep=False, response_timeout=None):
    """
    Installer function to download archive files and extract it.
    It is called through multiprocessing.Pool()
    """
    name = qt_archive.name
    url = qt_archive.url
    hashurl = qt_archive.hashurl
    archive = qt_archive.archive
    start_time = time.perf_counter()
    logger = getLogger("aqt")
    logger.info("Downloading {}...".format(name))
    logger.debug("Download URL: {}".format(url))
    settings = Settings()
    if response_timeout is None:
        timeout = (settings.connection_timeout, settings.response_timeout)
    else:
        timeout = (settings.connection_timeout, response_timeout)
    hash = binascii.unhexlify(getUrl(hashurl, timeout, logger))
    downloadBinaryFile(url, archive, "sha1", hash, timeout, logger)
    if command is None:
        with py7zr.SevenZipFile(archive, "r") as szf:
            szf.extractall(path=base_dir)
    else:
        if base_dir is not None:
            command_args = [
                command,
                "x",
                "-aoa",
                "-bd",
                "-y",
                "-o{}".format(base_dir),
                archive,
            ]
        else:
            command_args = [command, "x", "-aoa", "-bd", "-y", archive]
        try:
            proc = subprocess.run(command_args, stdout=subprocess.PIPE, check=True)
            logger.debug(proc.stdout)
        except subprocess.CalledProcessError as cpe:
            logger.error("Extraction error: %d" % cpe.returncode)
            if cpe.stdout is not None:
                logger.error(cpe.stdout)
            if cpe.stderr is not None:
                logger.error(cpe.stderr)
            raise cpe
    if not keep:
        os.unlink(archive)
    logger.info(
        "Finished installation of {} in {}".format(
            archive, time.perf_counter() - start_time
        )
    )<|MERGE_RESOLUTION|>--- conflicted
+++ resolved
@@ -34,25 +34,10 @@
 from logging import getLogger
 from typing import Optional
 
-<<<<<<< HEAD
-import appdirs
-import requests
-from packaging.version import Version, parse
-
-import aqt
-from aqt.archives import (
-    QtArchives,
-    QtDownloadListFetcher,
-    SrcDocExamplesArchives,
-    ToolArchives,
-)
-from aqt.cuteci import DeployCuteCI
-=======
 from packaging.version import Version, parse
 
 import aqt
 from aqt.archives import PackagesList, QtArchives, SrcDocExamplesArchives, ToolArchives, QtDownloadListFetcher
->>>>>>> c7e6509b
 from aqt.exceptions import (
     ArchiveConnectionError,
     ArchiveDownloadError,
@@ -63,11 +48,7 @@
     ALL_EXTENSIONS,
     ArchiveId,
     Settings,
-<<<<<<< HEAD
-    to_version,
-=======
     cli_2_semantic_version,
->>>>>>> c7e6509b
     downloadBinaryFile,
     getUrl,
     list_architectures_for_version,
@@ -484,15 +465,6 @@
 
         try:
             # Version of Qt for which to list packages
-<<<<<<< HEAD
-            list_modules_ver: Optional[Version] = to_version(args.modules)
-
-            # Version of Qt for which to list extensions
-            list_extensions_ver: Optional[Version] = to_version(args.extensions)
-
-            # Version of Qt for which to list architectures
-            list_architectures_ver: Optional[Version] = to_version(args.arch)
-=======
             list_modules_ver: Optional[Version] = cli_2_semantic_version(args.modules)
 
             # Version of Qt for which to list extensions
@@ -504,7 +476,6 @@
             list_architectures_ver: Optional[Version] = cli_2_semantic_version(
                 args.arch
             )
->>>>>>> c7e6509b
         except ValueError as e:
             self.logger.error(e)
             return 1
@@ -761,88 +732,6 @@
             "$ aqt list qt5 mac desktop --extensions 5.9.0                 # print choices for --extension flag\n"
             "$ aqt list qt5 mac desktop --arch 5.9.9                       "
             "# print architectures for 5.9.9/mac/desktop\n",
-<<<<<<< HEAD
-        )
-        list_parser.set_defaults(func=self.run_list)
-        list_parser.add_argument(
-            "category",
-            choices=["tools", "qt5", "qt6"],
-            help="category of packages to list",
-        )
-        list_parser.add_argument(
-            "host", choices=["linux", "mac", "windows"], help="host os name"
-        )
-        list_parser.add_argument(
-            "target",
-            nargs="?",
-            default=None,
-            choices=["desktop", "winrt", "android", "ios"],
-            help="Target SDK. When omitted, this prints all the targets available for a host OS.",
-        )
-        # list_parser.add_argument(
-        #     "--targets",
-        #     type=str,
-        #     metavar="VERSION",
-        #     help='Qt version in the format of "5.X.Y". '
-        #     "When set, this lists all the targets available for Qt 5.X.Y on a host.",
-        # )
-        list_parser.add_argument(
-            "--extension",
-            choices=ALL_EXTENSIONS,
-            help="Extension of packages to list. "
-            "Use the `--extensions` flag to list all relevant options for a host/target.",
-        )
-        list_parser.add_argument(
-            "--filter-minor",
-            type=int,
-            metavar="MINOR_VERSION",
-            help="print versions for a particular minor version. "
-            "IE: `aqt list qt5 windows desktop --filter-minor 12` prints all versions beginning with 5.12",
-        )
-        output_modifier_exclusive_group = list_parser.add_mutually_exclusive_group()
-        output_modifier_exclusive_group.add_argument(
-            "--modules",
-            type=str,
-            metavar="VERSION",
-            help='Qt version in the format of "5.X.Y". '
-            "When set, this lists all the modules available for Qt 5.X.Y.",
-        )
-        output_modifier_exclusive_group.add_argument(
-            "--extensions",
-            type=str,
-            metavar="VERSION",
-            help='Qt version in the format of "5.X.Y". '
-            "When set, this prints all valid arguments for the `--extension` flag for Qt 5.X.Y with a host/target.",
-        )
-        output_modifier_exclusive_group.add_argument(
-            "--arch",
-            type=str,
-            metavar="VERSION",
-            help='Qt version in the format of "5.X.Y". '
-            "When set, this prints all architectures available for Qt 5.X.Y with a host/target.",
-        )
-        output_modifier_exclusive_group.add_argument(
-            "--latest-version",
-            action="store_true",
-            help="print only the newest version available",
-        )
-        output_modifier_exclusive_group.add_argument(
-            "--latest-modules",
-            action="store_true",
-            help="list all the modules available for the latest version of Qt, "
-            "or a minor version if the `--filter-minor` flag is set.",
-        )
-        #
-        old_install = subparsers.add_parser(
-            "offline_installer",
-            formatter_class=argparse.RawTextHelpFormatter,
-            description="Install Qt using offiline installer. It requires downloading installer binary(500-1500MB).\n"
-            "Please help you for patience to wait downloding."
-            "It can accept environment variables:\n"
-            "  QTLOGIN: qt account login name\n"
-            "  QTPASSWORD: qt account password\n",
-=======
->>>>>>> c7e6509b
         )
         list_parser.set_defaults(func=self.run_list)
         list_parser.add_argument(
