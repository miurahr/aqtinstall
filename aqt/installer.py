#!/usr/bin/env python3
#
# Copyright (C) 2018 Linus Jahn <lnj@kaidan.im>
# Copyright (C) 2019-2021 Hiroshi Miura <miurahr@linux.com>
# Copyright (C) 2020, Aurélien Gâteau
#
# Permission is hereby granted, free of charge, to any person obtaining a copy of
# this software and associated documentation files (the "Software"), to deal in
# the Software without restriction, including without limitation the rights to
# use, copy, modify, merge, publish, distribute, sublicense, and/or sell copies of
# the Software, and to permit persons to whom the Software is furnished to do so,
# subject to the following conditions:
#
# The above copyright notice and this permission notice shall be included in all
# copies or substantial portions of the Software.
#
# THE SOFTWARE IS PROVIDED "AS IS", WITHOUT WARRANTY OF ANY KIND, EXPRESS OR
# IMPLIED, INCLUDING BUT NOT LIMITED TO THE WARRANTIES OF MERCHANTABILITY, FITNESS
# FOR A PARTICULAR PURPOSE AND NONINFRINGEMENT. IN NO EVENT SHALL THE AUTHORS OR
# COPYRIGHT HOLDERS BE LIABLE FOR ANY CLAIM, DAMAGES OR OTHER LIABILITY, WHETHER
# IN AN ACTION OF CONTRACT, TORT OR OTHERWISE, ARISING FROM, OUT OF OR IN
# CONNECTION WITH THE SOFTWARE OR THE USE OR OTHER DEALINGS IN THE SOFTWARE.

import argparse
import binascii
import multiprocessing
import os
import platform
import random
import subprocess
import time
from logging import getLogger
from logging.handlers import QueueHandler
from typing import List, Optional

import aqt
from aqt.archives import QtArchives, QtPackage, SrcDocExamplesArchives, ToolArchives
from aqt.exceptions import (
    ArchiveConnectionError,
    ArchiveDownloadError,
    ArchiveListError,
    NoPackageFound,
)
from aqt.helper import (
    MyQueueListener,
    Settings,
    downloadBinaryFile,
    getUrl,
    setup_logging,
)
from aqt.metadata import ArchiveId, MetadataFactory, Version, show_list
from aqt.updater import Updater

try:
    import py7zr

    EXT7Z = False
except ImportError:
    EXT7Z = True


class ExtractionError(Exception):
    pass


class Cli:
    """CLI main class to parse command line argument and launch proper functions."""

    __slot__ = ["parser", "combinations", "logger"]

    def __init__(self):
        self._create_parser()

    def _check_tools_arg_combination(self, os_name, tool_name, arch):
        for c in Settings.tools_combinations:
            if (
                c["os_name"] == os_name
                and c["tool_name"] == tool_name
                and c["arch"] == arch
            ):
                return True
        return False

    def _check_qt_arg_combination(self, qt_version, os_name, target, arch):
        if os_name == "windows" and target == "desktop":
            major_minor = qt_version[: qt_version.rfind(".")]
            # check frequent mistakes
            if major_minor in ["5.15", "6.0", "6.1"]:
                if arch in [
                    "win64_msvc2017_64",
                    "win32_msvc2017",
                    "win64_mingw73",
                    "win32_mingw73",
                ]:
                    return False
            elif major_minor in ["5.9", "5.10", "5.11"]:
                if arch in [
                    "win64_mingw73",
                    "win32_mingw73",
                    "win64_mingw81",
                    "win32_mingw81",
                ]:
                    return False
            elif arch in [
                "win64_msvc2019_64",
                "win32_msvc2019",
                "win64_mingw81",
                "win32_mingw81",
            ]:
                return False
        for c in Settings.qt_combinations:
            if c["os_name"] == os_name and c["target"] == target and c["arch"] == arch:
                return True
        return False

    def _check_qt_arg_versions(self, version):
        return version in Settings.available_versions

    def _check_qt_arg_version_offline(self, version):
        return version in Settings.available_offline_installer_version

    def _set_sevenzip(self, external):
        sevenzip = external
        if sevenzip is None:
            return None

        try:
            subprocess.run(
                [sevenzip, "--help"],
                stdout=subprocess.DEVNULL,
                stderr=subprocess.DEVNULL,
            )
        except FileNotFoundError as e:
            raise Exception(
                "Specified 7zip command executable does not exist: {!r}".format(
                    sevenzip
                )
            ) from e

        return sevenzip

    def _set_arch(self, args, oarch, os_name, target, qt_version):
        arch = oarch
        if arch is None:
            if os_name == "linux" and target == "desktop":
                arch = "gcc_64"
            elif os_name == "mac" and target == "desktop":
                arch = "clang_64"
            elif os_name == "mac" and target == "ios":
                arch = "ios"
            elif target == "android" and Version(qt_version) >= Version("5.14.0"):
                arch = "android"
            else:
                print("Please supply a target architecture.")
                self.show_help(args)
                exit(1)
        if arch == "":
            print("Please supply a target architecture.")
            self.show_help(args)
            exit(1)
        return arch

    def _check_mirror(self, mirror):
        if mirror is None:
            pass
        elif (
            mirror.startswith("http://")
            or mirror.startswith("https://")
            or mirror.startswith("ftp://")
        ):
            pass
        else:
            return False
        return True

    def _check_modules_arg(self, qt_version, modules):
        if modules is None:
            return True
        available = Settings.available_modules(qt_version)
        if available is None:
            return False
        return all([m in available for m in modules])

    def run_install(self, args):
        """Run install subcommand"""
        start_time = time.perf_counter()
        self.show_aqt_version()
        arch = args.arch
        target = args.target
        os_name = args.host
        qt_version = args.qt_version
        if not Cli._is_valid_version_str(qt_version):
            self.logger.error(
                "Invalid version: '{}'! Please use the form '5.X.Y'.".format(qt_version)
            )
            exit(1)
        keep = args.keep
        output_dir = args.outputdir
        if output_dir is None:
            base_dir = os.getcwd()
        else:
            base_dir = output_dir
        if args.timeout is not None:
            timeout = (args.timeout, args.timeout)
        else:
            timeout = (Settings.connection_timeout, Settings.response_timeout)
        arch = self._set_arch(args, arch, os_name, target, qt_version)
        modules = args.modules
        sevenzip = self._set_sevenzip(args.external)
        if EXT7Z and sevenzip is None:
            # override when py7zr is not exist
            sevenzip = self._set_sevenzip("7z")
        if args.base is not None:
            if not self._check_mirror(args.base):
                self.show_help()
                exit(1)
            base = args.base
        else:
            base = Settings.baseurl
        archives = args.archives
        if args.noarchives:
            if modules is None:
                print(
                    "When specified option --no-archives, an option --modules is mandatory."
                )
                exit(1)
            if archives is not None:
                print(
                    "Option --archives and --no-archives  are conflicted. Aborting..."
                )
                exit(1)
            else:
                archives = modules
        else:
            if modules is not None and archives is not None:
                archives.append(modules)
        nopatch = args.noarchives or (
            archives is not None and "qtbase" not in archives
        )  # type: bool
        if not self._check_qt_arg_versions(qt_version):
            self.logger.warning(
                "Specified Qt version is unknown: {}.".format(qt_version)
            )
        if not self._check_qt_arg_combination(qt_version, os_name, target, arch):
            self.logger.warning(
                "Specified target combination is not valid or unknown: {} {} {}".format(
                    os_name, target, arch
                )
            )
        all_extra = True if modules is not None and "all" in modules else False
        if not all_extra and not self._check_modules_arg(qt_version, modules):
            self.logger.warning("Some of specified modules are unknown.")
        try:
            qt_archives = QtArchives(
                os_name,
                target,
                qt_version,
                arch,
                base,
                subarchives=archives,
                modules=modules,
                all_extra=all_extra,
                timeout=timeout,
            )
        except ArchiveConnectionError:
            try:
                self.logger.warning(
                    "Connection to the download site failed and fallback to mirror site."
                )
                qt_archives = QtArchives(
                    os_name,
                    target,
                    qt_version,
                    arch,
                    random.choice(Settings.fallbacks),
                    subarchives=archives,
                    modules=modules,
                    all_extra=all_extra,
                    timeout=timeout,
                )
            except Exception:
                self.logger.error("Connection to the download site failed. Aborted...")
                exit(1)
        except ArchiveDownloadError or ArchiveListError or NoPackageFound:
            exit(1)
        target_config = qt_archives.get_target_config()
<<<<<<< HEAD
        run_installer(qt_archives.get_archives(), base_dir, sevenzip, keep)
=======
        run_installer(qt_archives.get_packages(), base_dir, sevenzip, keep)
>>>>>>> 0d7c3eec
        if not nopatch:
            Updater.update(target_config, base_dir)
        self.logger.info("Finished installation")
        self.logger.info(
            "Time elapsed: {time:.8f} second".format(
                time=time.perf_counter() - start_time
            )
        )

    def _run_src_doc_examples(self, flavor, args):
        self.show_aqt_version()
        target = args.target
        os_name = args.host
        qt_version = args.qt_version
        if not Cli._is_valid_version_str(qt_version):
            self.logger.error(
                "Invalid version: '{}'! Please use the form '5.X.Y'.".format(qt_version)
            )
            exit(1)
        output_dir = args.outputdir
        if output_dir is None:
            base_dir = os.getcwd()
        else:
            base_dir = output_dir
        keep = args.keep
        if args.base is not None:
            base = args.base
        else:
            base = Settings.baseurl
        if args.timeout is not None:
            timeout = (args.timeout, args.timeout)
        else:
            timeout = (Settings.connection_timeout, Settings.response_timeout)
        sevenzip = self._set_sevenzip(args.external)
        if EXT7Z and sevenzip is None:
            # override when py7zr is not exist
            sevenzip = self._set_sevenzip(Settings.zipcmd)
        modules = args.modules
        archives = args.archives
        all_extra = True if modules is not None and "all" in modules else False
        if not self._check_qt_arg_versions(qt_version):
            self.logger.warning(
                "Specified Qt version is unknown: {}.".format(qt_version)
            )
        try:
            srcdocexamples_archives = SrcDocExamplesArchives(
                flavor,
                os_name,
                target,
                qt_version,
                base,
                subarchives=archives,
                modules=modules,
                all_extra=all_extra,
                timeout=timeout,
            )
        except ArchiveConnectionError:
            try:
                self.logger.warning(
                    "Connection to the download site failed and fallback to mirror site."
                )
                srcdocexamples_archives = SrcDocExamplesArchives(
                    flavor,
                    os_name,
                    target,
                    qt_version,
                    random.choice(Settings.fallbacks),
                    subarchives=archives,
                    modules=modules,
                    all_extra=all_extra,
                    timeout=timeout,
                )
            except Exception:
                self.logger.error("Connection to the download site failed. Aborted...")
                exit(1)
        except ArchiveDownloadError or ArchiveListError:
            exit(1)
<<<<<<< HEAD
        run_installer(srcdocexamples_archives.get_archives(), base_dir, sevenzip, keep)
=======
        run_installer(srcdocexamples_archives.get_packages(), base_dir, sevenzip, keep)
>>>>>>> 0d7c3eec
        self.logger.info("Finished installation")

    def run_src(self, args):
        """Run src subcommand"""
        if args.kde:
            if args.qt_version != "5.15.2":
                print("KDE patch: unsupported version!!")
                exit(1)
        start_time = time.perf_counter()
        self._run_src_doc_examples("src", args)
        if args.kde:
            if args.outputdir is None:
                target_dir = os.path.join(os.getcwd(), args.qt_version, "Src")
            else:
                target_dir = os.path.join(args.outputdir, args.qt_version, "Src")
            Updater.patch_kde(target_dir)
        self.logger.info(
            "Time elapsed: {time:.8f} second".format(
                time=time.perf_counter() - start_time
            )
        )

    def run_examples(self, args):
        """Run example subcommand"""
        start_time = time.perf_counter()
        self._run_src_doc_examples("examples", args)
        self.logger.info(
            "Time elapsed: {time:.8f} second".format(
                time=time.perf_counter() - start_time
            )
        )

    def run_doc(self, args):
        """Run doc subcommand"""
        start_time = time.perf_counter()
        self._run_src_doc_examples("doc", args)
        self.logger.info(
            "Time elapsed: {time:.8f} second".format(
                time=time.perf_counter() - start_time
            )
        )

    def run_tool(self, args):
        """Run tool subcommand"""
        start_time = time.perf_counter()
        self.show_aqt_version()
        arch = args.arch
        tool_name = args.tool_name
        os_name = args.host
        output_dir = args.outputdir
        if output_dir is None:
            base_dir = os.getcwd()
        else:
            base_dir = output_dir
        sevenzip = self._set_sevenzip(args.external)
        if EXT7Z and sevenzip is None:
            # override when py7zr is not exist
            sevenzip = self._set_sevenzip(Settings.zipcmd)
        version = args.version
        keep = args.keep
        if args.base is not None:
            base = args.base
        else:
            base = Settings.baseurl
        if args.timeout is not None:
            timeout = (args.timeout, args.timeout)
        else:
            timeout = (Settings.connection_timeout, Settings.response_timeout)
        if not self._check_tools_arg_combination(os_name, tool_name, arch):
            self.logger.warning(
                "Specified target combination is not valid: {} {} {}".format(
                    os_name, tool_name, arch
                )
            )

        try:
            tool_archives = ToolArchives(
                os_name=os_name,
                tool_name=tool_name,
                base=base,
                version_str=version,
                arch=arch,
                timeout=timeout,
            )
        except ArchiveConnectionError:
            try:
                self.logger.warning(
                    "Connection to the download site failed and fallback to mirror site."
                )
                tool_archives = ToolArchives(
                    os_name=os_name,
                    tool_name=tool_name,
                    base=random.choice(Settings.fallbacks),
                    version_str=version,
                    arch=arch,
                    timeout=timeout,
                )
            except Exception:
                self.logger.error("Connection to the download site failed. Aborted...")
                exit(1)
        except ArchiveDownloadError or ArchiveListError:
            exit(1)
<<<<<<< HEAD
        run_installer(tool_archives.get_archives(), base_dir, sevenzip, keep)
=======
        run_installer(tool_archives.get_packages(), base_dir, sevenzip, keep)
>>>>>>> 0d7c3eec
        self.logger.info("Finished installation")
        self.logger.info(
            "Time elapsed: {time:.8f} second".format(
                time=time.perf_counter() - start_time
            )
        )

    def run_list(self, args: argparse.ArgumentParser) -> int:
        """Print tools, versions of Qt, extensions, modules, architectures"""

        if not args.target:
            print(" ".join(ArchiveId.TARGETS_FOR_HOST[args.host]))
            return 0
        if args.target not in ArchiveId.TARGETS_FOR_HOST[args.host]:
            self.logger.error(
                "'{0.target}' is not a valid target for host '{0.host}'".format(args)
            )
            return 1

        for version_str in (args.modules, args.extensions, args.arch):
            if not Cli._is_valid_version_str(
                version_str, allow_latest=True, allow_empty=True
            ):
                self.logger.error(
                    "Invalid version: '{}'! Please use the form '5.X.Y'.".format(
                        version_str
                    )
                )
                exit(1)

        meta = MetadataFactory(
            archive_id=ArchiveId(
                args.category,
                args.host,
                args.target,
                args.extension if args.extension else "",
            ),
            filter_minor=args.filter_minor,
            is_latest_version=args.latest_version,
            modules_ver=args.modules,
            extensions_ver=args.extensions,
            architectures_ver=args.arch,
            tool_name=args.tool,
            tool_long_listing=args.tool_long,
        )
        return show_list(meta)

    def _make_list_parser(self, subparsers: argparse._SubParsersAction):
        """Creates a subparser that works with the MetadataFactory, and adds it to the `subparsers` parameter"""
        list_parser: argparse.ArgumentParser = subparsers.add_parser(
            "list",
            formatter_class=argparse.RawDescriptionHelpFormatter,
            epilog="Examples:\n"
            "$ aqt list qt5 mac                                            # print all targets for Mac OS\n"
            "$ aqt list tools mac desktop                                  # print all tools for mac desktop\n"
            "$ aqt list tools mac desktop --tool tools_ifw                 # print all tool variant names for QtIFW\n"
            "$ aqt list qt5 mac desktop                                    # print all versions of Qt 5\n"
            "$ aqt list qt5 mac desktop --extension wasm                   # print all wasm versions of Qt 5\n"
            "$ aqt list qt5 mac desktop --filter-minor 9                   # print all versions of Qt 5.9\n"
            "$ aqt list qt5 mac desktop --filter-minor 9 --latest-version  # print latest Qt 5.9\n"
            "$ aqt list qt5 mac desktop --modules 5.12.0                   # print modules for 5.12.0\n"
            "$ aqt list qt5 mac desktop --filter-minor 9 --modules latest  # print modules for latest 5.9\n"
            "$ aqt list qt5 mac desktop --extensions 5.9.0                 # print choices for --extension flag\n"
            "$ aqt list qt5 mac desktop --arch 5.9.9                       "
            "# print architectures for 5.9.9/mac/desktop\n"
            "$ aqt list qt5 mac desktop --arch latest                      "
            "# print architectures for the latest Qt 5\n",
        )
        list_parser.add_argument(
            "category",
            choices=["tools", "qt5", "qt6"],
            help="category of packages to list",
        )
        list_parser.add_argument(
            "host", choices=["linux", "mac", "windows"], help="host os name"
        )
        list_parser.add_argument(
            "target",
            nargs="?",
            default=None,
            choices=["desktop", "winrt", "android", "ios"],
            help="Target SDK. When omitted, this prints all the targets available for a host OS.",
        )
        list_parser.add_argument(
            "--extension",
            choices=ArchiveId.ALL_EXTENSIONS,
            help="Extension of packages to list. "
            "Use the `--extensions` flag to list all relevant options for a host/target.",
        )
        list_parser.add_argument(
            "--filter-minor",
            type=int,
            metavar="MINOR_VERSION",
            help="print versions for a particular minor version. "
            "IE: `aqt list qt5 windows desktop --filter-minor 12` prints all versions beginning with 5.12",
        )
        output_modifier_exclusive_group = list_parser.add_mutually_exclusive_group()
        output_modifier_exclusive_group.add_argument(
            "--modules",
            type=str,
            metavar="(VERSION | latest)",
            help='Qt version in the format of "5.X.Y", or the keyword "latest". '
            "When set, this prints all the modules available for either Qt 5.X.Y or the latest version of Qt.",
        )
        output_modifier_exclusive_group.add_argument(
            "--extensions",
            type=str,
            metavar="(VERSION | latest)",
            help='Qt version in the format of "5.X.Y", or the keyword "latest". '
            "When set, this prints all valid arguments for the `--extension` flag "
            "for either Qt 5.X.Y or the latest version of Qt.",
        )
        output_modifier_exclusive_group.add_argument(
            "--arch",
            type=str,
            metavar="(VERSION | latest)",
            help='Qt version in the format of "5.X.Y", or the keyword "latest". '
            "When set, this prints all architectures available for either Qt 5.X.Y or the latest version of Qt.",
        )
        output_modifier_exclusive_group.add_argument(
            "--latest-version",
            action="store_true",
            help="print only the newest version available",
        )
        output_modifier_exclusive_group.add_argument(
            "--tool",
            type=str,
            metavar="TOOL_NAME",
            help="The name of a tool. Use 'aqt list tools <host> <target>' to see accepted values. "
            "This flag only works with the 'tools' category, and cannot be combined with any other flags. "
            "When set, this prints all 'tool variant names' available. "
            # TODO: find a better word ^^^^^^^^^^^^^^^^^^^^; this is a mysterious help message
            "The output of this command is intended to be used with `aqt tool`.",
        )
        output_modifier_exclusive_group.add_argument(
            "--tool-long",
            type=str,
            metavar="TOOL_NAME",
            help="The name of a tool. Use 'aqt list tools <host> <target>' to see accepted values. "
            "This flag only works with the 'tools' category, and cannot be combined with any other flags. "
            "When set, this prints all 'tool variant names' available, along with versions and release dates. "
            # TODO: find a better word ^^^^^^^^^^^^^^^^^^^^; this is a mysterious help message
            "The output of this command is formatted as a table.",
        )
        list_parser.set_defaults(func=self.run_list)

    def show_help(self, args=None):
        """Display help message"""
        self.parser.print_help()

    def show_aqt_version(self, args=None):
        """Display version information"""
        py_version = platform.python_version()
        py_impl = platform.python_implementation()
        py_build = platform.python_compiler()
        self.logger.info(
            "aqtinstall(aqt) v{} on Python {} [{} {}]".format(
                aqt.__version__, py_version, py_impl, py_build
            )
        )

    def _set_common_options(self, subparser):
        subparser.add_argument(
            "-O",
            "--outputdir",
            nargs="?",
            help="Target output directory(default current directory)",
        )
        subparser.add_argument(
            "-b",
            "--base",
            nargs="?",
            help="Specify mirror base url such as http://mirrors.ocf.berkeley.edu/qt/, "
            "where 'online' folder exist.",
        )
        subparser.add_argument(
            "--timeout",
            nargs="?",
            type=float,
            help="Specify connection timeout for download site.(default: 5 sec)",
        )
        subparser.add_argument(
            "-E", "--external", nargs="?", help="Specify external 7zip command path."
        )
        subparser.add_argument(
            "--internal", action="store_true", help="Use internal extractor."
        )
        subparser.add_argument(
            "-k",
            "--keep",
            action="store_true",
            help="Keep downloaded archive when specified, otherwise remove after install",
        )

    def _set_module_options(self, subparser):
        subparser.add_argument(
            "-m", "--modules", nargs="*", help="Specify extra modules to install"
        )
        subparser.add_argument(
            "--archives",
            nargs="*",
            help="Specify subset packages to install (Default: all standard and extra modules).",
        )

    def _set_common_argument(self, subparser):
        subparser.add_argument("qt_version", help='Qt version in the format of "5.X.Y"')
        subparser.add_argument(
            "host", choices=["linux", "mac", "windows"], help="host os name"
        )
        subparser.add_argument(
            "target", choices=["desktop", "winrt", "android", "ios"], help="target sdk"
        )

    def _create_parser(self):
        parser = argparse.ArgumentParser(
            prog="aqt",
            description="Installer for Qt SDK.",
            formatter_class=argparse.RawTextHelpFormatter,
            add_help=True,
        )
        parser.add_argument(
            "-c",
            "--config",
            type=argparse.FileType("r"),
            help="Configuration ini file.",
        )
        subparsers = parser.add_subparsers(
            title="subcommands",
            description="Valid subcommands",
            help="subcommand for aqt Qt installer",
        )
        install_parser = subparsers.add_parser(
            "install", formatter_class=argparse.RawTextHelpFormatter
        )
        install_parser.set_defaults(func=self.run_install)
        self._set_common_argument(install_parser)
        self._set_common_options(install_parser)
        install_parser.add_argument(
            "arch",
            nargs="?",
            help="\ntarget linux/desktop: gcc_64, wasm_32"
            "\ntarget mac/desktop:   clang_64, wasm_32"
            "\ntarget mac/ios:       ios"
            "\nwindows/desktop:      win64_msvc2019_64, win32_msvc2019"
            "\n                      win64_msvc2017_64, win32_msvc2017"
            "\n                      win64_msvc2015_64, win32_msvc2015"
            "\n                      win64_mingw81, win32_mingw81"
            "\n                      win64_mingw73, win32_mingw73"
            "\n                      win32_mingw53"
            "\n                      wasm_32"
            "\nwindows/winrt:        win64_msvc2019_winrt_x64, win64_msvc2019_winrt_x86"
            "\n                      win64_msvc2017_winrt_x64, win64_msvc2017_winrt_x86"
            "\n                      win64_msvc2019_winrt_armv7"
            "\n                      win64_msvc2017_winrt_armv7"
            "\nandroid:              Qt 5.14:          android (optional)"
            "\n                      Qt 5.13 or below: android_x86_64, android_arm64_v8a"
            "\n                                        android_x86, android_armv7",
        )
        self._set_module_options(install_parser)
        install_parser.add_argument(
            "--noarchives",
            action="store_true",
            help="No base packages; allow mod amendment with --modules option.",
        )
        #
        doc_parser = subparsers.add_parser("doc")
        doc_parser.set_defaults(func=self.run_doc)
        self._set_common_argument(doc_parser)
        self._set_common_options(doc_parser)
        self._set_module_options(doc_parser)
        #
        examples_parser = subparsers.add_parser("examples")
        examples_parser.set_defaults(func=self.run_examples)
        self._set_common_argument(examples_parser)
        self._set_common_options(examples_parser)
        self._set_module_options(examples_parser)
        #
        src_parser = subparsers.add_parser("src")
        src_parser.set_defaults(func=self.run_src)
        self._set_common_argument(src_parser)
        self._set_common_options(src_parser)
        self._set_module_options(src_parser)
        src_parser.add_argument(
            "--kde", action="store_true", help="patching with KDE patch kit."
        )
        #
        tools_parser = subparsers.add_parser("tool")
        tools_parser.set_defaults(func=self.run_tool)
        tools_parser.add_argument(
            "host", choices=["linux", "mac", "windows"], help="host os name"
        )
        tools_parser.add_argument(
            "tool_name", help="Name of tool such as tools_ifw, tools_mingw"
        )
        tools_parser.add_argument(
            "version", help='Tool version in the format of "4.1.2"'
        )
        tools_parser.add_argument(
            "arch",
            help="Name of full tool name such as qt.tools.ifw.31. "
            "Please use 'aqt list --tool' to list acceptable values for this parameter.",
        )
        self._set_common_options(tools_parser)

        self._make_list_parser(subparsers)
        #
        help_parser = subparsers.add_parser("help")
        help_parser.set_defaults(func=self.show_help)
        #
        version_parser = subparsers.add_parser("version")
        version_parser.set_defaults(func=self.show_aqt_version)
        parser.set_defaults(func=self.show_help)
        self.parser = parser

    def _setup_settings(self, args=None):
        # setup logging
        setup_logging()
        self.logger = getLogger("aqt.main")
        # setup settings
        if args is not None and args.config is not None:
            Settings.load_settings(args.config)
        else:
            config = os.getenv("AQT_CONFIG", None)
            if config is not None and os.path.exists(config):
                Settings.load_settings(config)
                self.logger.debug("Load configuration from {}".format(config))
            else:
                Settings.load_settings()

    def run(self, arg=None):
        args = self.parser.parse_args(arg)
        self._setup_settings(args)
        result = args.func(args)
        return result

    @staticmethod
    def _is_valid_version_str(
        version_str: str, *, allow_latest: bool = False, allow_empty: bool = False
    ) -> bool:
        if (allow_latest and version_str == "latest") or (
            allow_empty and not version_str
        ):
            return True
        try:
            Version(version_str)
            return True
        except ValueError:
            return False


def run_installer(
    archives: List[QtPackage], base_dir: str, sevenzip: Optional[str], keep: bool
):
    queue = multiprocessing.Manager().Queue(-1)
    listener = MyQueueListener(queue)
    listener.start()
    #
    tasks = []
    for arc in archives:
        tasks.append((arc, base_dir, sevenzip, queue, keep))
    ctx = multiprocessing.get_context("spawn")
    pool = ctx.Pool(Settings.concurrency)
    pool.starmap(installer, tasks)
    #
    pool.close()
    pool.join()
    # all done, close logging service for sub-processes
    listener.enqueue_sentinel()
    listener.stop()


def installer(
    qt_archive: QtPackage,
    base_dir: str,
    command: Optional[str],
    queue: multiprocessing.Queue,
    keep: bool = False,
    response_timeout: Optional[int] = None,
):
    """
    Installer function to download archive files and extract it.
    It is called through multiprocessing.Pool()
    """
    name = qt_archive.name
    url = qt_archive.archive_url
    hashurl = qt_archive.hashurl
    archive = qt_archive.archive
    start_time = time.perf_counter()
    # set defaults
    Settings.load_settings()
    # set logging
    setup_logging()  # XXX: why need to load again?
    qh = QueueHandler(queue)
    logger = getLogger()
    for handler in logger.handlers:
        handler.close()
        logger.removeHandler(handler)
    logger.addHandler(qh)
    #
    logger.info("Downloading {}...".format(name))
    logger.debug("Download URL: {}".format(url))
    if response_timeout is None:
        timeout = (Settings.connection_timeout, Settings.response_timeout)
    else:
        timeout = (Settings.connection_timeout, response_timeout)
    hash = binascii.unhexlify(getUrl(hashurl, timeout))
    downloadBinaryFile(url, archive, "sha1", hash, timeout)
    if command is None:
        with py7zr.SevenZipFile(archive, "r") as szf:
            szf.extractall(path=base_dir)
    else:
        if base_dir is not None:
            command_args = [
                command,
                "x",
                "-aoa",
                "-bd",
                "-y",
                "-o{}".format(base_dir),
                archive,
            ]
        else:
            command_args = [command, "x", "-aoa", "-bd", "-y", archive]
        try:
            proc = subprocess.run(command_args, stdout=subprocess.PIPE, check=True)
            logger.debug(proc.stdout)
        except subprocess.CalledProcessError as cpe:
            logger.error("Extraction error: %d" % cpe.returncode)
            if cpe.stdout is not None:
                logger.error(cpe.stdout)
            if cpe.stderr is not None:
                logger.error(cpe.stderr)
            raise cpe
    if not keep:
        os.unlink(archive)
    logger.info(
        "Finished installation of {} in {:.8f}".format(
            archive, time.perf_counter() - start_time
        )
    )
    qh.flush()
    qh.close()
    logger.removeHandler(qh)<|MERGE_RESOLUTION|>--- conflicted
+++ resolved
@@ -284,11 +284,7 @@
         except ArchiveDownloadError or ArchiveListError or NoPackageFound:
             exit(1)
         target_config = qt_archives.get_target_config()
-<<<<<<< HEAD
-        run_installer(qt_archives.get_archives(), base_dir, sevenzip, keep)
-=======
         run_installer(qt_archives.get_packages(), base_dir, sevenzip, keep)
->>>>>>> 0d7c3eec
         if not nopatch:
             Updater.update(target_config, base_dir)
         self.logger.info("Finished installation")
@@ -366,11 +362,7 @@
                 exit(1)
         except ArchiveDownloadError or ArchiveListError:
             exit(1)
-<<<<<<< HEAD
-        run_installer(srcdocexamples_archives.get_archives(), base_dir, sevenzip, keep)
-=======
         run_installer(srcdocexamples_archives.get_packages(), base_dir, sevenzip, keep)
->>>>>>> 0d7c3eec
         self.logger.info("Finished installation")
 
     def run_src(self, args):
@@ -473,11 +465,7 @@
                 exit(1)
         except ArchiveDownloadError or ArchiveListError:
             exit(1)
-<<<<<<< HEAD
-        run_installer(tool_archives.get_archives(), base_dir, sevenzip, keep)
-=======
         run_installer(tool_archives.get_packages(), base_dir, sevenzip, keep)
->>>>>>> 0d7c3eec
         self.logger.info("Finished installation")
         self.logger.info(
             "Time elapsed: {time:.8f} second".format(
