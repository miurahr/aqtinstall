#!/usr/bin/env python
#
# Copyright (C) 2019-2021 Hiroshi Miura <miurahr@linux.com>
#
# Permission is hereby granted, free of charge, to any person obtaining a copy of
# this software and associated documentation files (the "Software"), to deal in
# the Software without restriction, including without limitation the rights to
# use, copy, modify, merge, publish, distribute, sublicense, and/or sell copies of
# the Software, and to permit persons to whom the Software is furnished to do so,
# subject to the following conditions:
#
# The above copyright notice and this permission notice shall be included in all
# copies or substantial portions of the Software.
#
# THE SOFTWARE IS PROVIDED "AS IS", WITHOUT WARRANTY OF ANY KIND, EXPRESS OR
# IMPLIED, INCLUDING BUT NOT LIMITED TO THE WARRANTIES OF MERCHANTABILITY, FITNESS
# FOR A PARTICULAR PURPOSE AND NONINFRINGEMENT. IN NO EVENT SHALL THE AUTHORS OR
# COPYRIGHT HOLDERS BE LIABLE FOR ANY CLAIM, DAMAGES OR OTHER LIABILITY, WHETHER
# IN AN ACTION OF CONTRACT, TORT OR OTHERWISE, ARISING FROM, OUT OF OR IN
# CONNECTION WITH THE SOFTWARE OR THE USE OR OTHER DEALINGS IN THE SOFTWARE.

import os
import pathlib
import subprocess


class Updater:

    def __init__(self, prefix: pathlib.Path, logger):
        self.logger = logger
        self.prefix = prefix
        self.qmake_path = None
        self.qconfigs = {}

    def _patch_binfile(self, file: pathlib.Path, key: bytes, newpath: bytes):
        """Patch binary file with key/value"""
        st = file.stat()
        data = file.read_bytes()
        idx = data.find(key)
        if idx > 0:
            return
        assert len(newpath) < 256, "Qt Prefix path is too long(255)."
        data = data[:idx] + key + newpath + data[idx + len(newpath):]
        file.write_bytes(data)
        os.chmod(str(file), st.st_mode)

<<<<<<< HEAD
=======
    def _append_string(self, file: pathlib.Path, val: str):
        """Append string to file"""
        st = file.stat()
        data = file.read_text("UTF-8")
        data += val
        file.write_text(data, "UTF-8")
        os.chmod(str(file), st.st_mode)

    def _patch_pkgconfig(self, file: pathlib.Path):
        for pcfile in file.glob("*.pc"):
            self.logger.info("Patching {}".format(pcfile))
            self._patch_textfile(pcfile, "prefix=/home/qt/work/install", 'prefix={}'.format(str(self.prefix)))

>>>>>>> cbb45a86
    def _patch_textfile(self, file: pathlib.Path, old: str, new: str):
        st = file.stat()
        data = file.read_text("UTF-8")
        data = data.replace(old, new)
        file.write_text(data, "UTF-8")
        os.chmod(str(file), st.st_mode)

    def _detect_qmake(self) -> bool:
        """detect Qt configurations from qmake."""
        for qmake_path in [self.prefix.joinpath('bin', 'qmake'), self.prefix.joinpath('bin', 'qmake.exe')]:
            if not qmake_path.exists():
                continue
            try:
                result = subprocess.run([str(qmake_path), '-query'], stdout=subprocess.PIPE)
            except subprocess.SubprocessError:
                return False
            if result.returncode == 0:
                self.qmake_path = qmake_path
                for line in result.stdout.splitlines():
                    vals = line.decode('UTF-8').split(':')
                    self.qconfigs[vals[0]] = vals[1]
                return True
        return False

    def patch_pkgconfig(self):
        for pcfile in self.prefix.joinpath("lib", "pkgconfig").glob("*.pc"):
            self.logger.info("Patching {}".format(pcfile))
            self._patch_textfile(pcfile, "prefix=/home/qt/work/install", 'prefix={}'.format(str(self.prefix)))

    def patch_qmake(self):
        """Patch to qmake binary"""
        if self._detect_qmake():
            self.logger.info("Patching {}".format(str(self.qmake_path)))
            self._patch_binfile(self.qmake_path, key=b"qt_prfxpath=", newpath=bytes(str(self.prefix), 'UTF-8'))

    def patch_qmake_script(self, base_dir, qt_version, os_name):
        if os_name == 'linux':
            self.logger.info("Patching {}/bin/qmake".format(self.prefix))
            self._patch_textfile(self.prefix / 'bin' / 'qmake',
                                 '/home/qt/work/install/bin',
                                 '{}/{}/{}/bin'.format(base_dir, qt_version, 'gcc_64'))
        elif os_name == 'mac':
            self.logger.info("Patching {}/bin/qmake".format(self.prefix))
            self._patch_textfile(self.prefix / 'bin' / 'qmake',
                         '/Users/qt/work/install/bin',
                         '{}/{}/{}/bin'.format(base_dir, qt_version, 'clang_64'))
        elif os_name == 'windows':
            self.logger.info("Patching {}/bin/qmake.bat".format(self.prefix))
            self._patch_textfile(self.prefix / 'bin' / 'qmake.bat',
                                 '/Users/qt/work/install/bin',
                                 '{}\\{}\\{}\\bin'.format(base_dir, qt_version, 'mingw81_64'))
        else:
            pass

    def patch_qtcore(self, target):
        """ patch to QtCore"""
        if target.os_name == 'mac':
            lib_dir = self.prefix.joinpath("lib", "QtCore.framework")
            components = ["QtCore", "QtCore_debug"]
        elif target.os_name == 'linux':
            lib_dir = self.prefix.joinpath("lib")
            components = ["libQt5Core.so"]
        elif target.os_name == 'windows':
            lib_dir = self.prefix.joinpath("bin")
            components = ["Qt5Cored.dll", "Qt5Core.dll"]
        else:
            return
        for component in components:
            if lib_dir.joinpath(component).exists():
                qtcore_path = lib_dir.joinpath(component).resolve()
                self.logger.info("Patching {}".format(qtcore_path))
                newpath = bytes(str(self.prefix), "UTF-8")
                self._patch_binfile(qtcore_path, b"qt_prfxpath=", newpath)

    def make_qtconf(self, base_dir, qt_version, arch_dir):
        """Prepare qt.conf"""
        with open(os.path.join(base_dir, qt_version, arch_dir, 'bin', 'qt.conf'), 'w') as f:
            f.write("[Paths]\n")
            f.write("Prefix=..\n")

    def set_license(self, base_dir, qt_version, arch_dir):
        """Update qtconfig.pri as OpenSource"""
        with open(os.path.join(base_dir, qt_version, arch_dir, 'mkspecs', 'qconfig.pri'), 'r+') as f:
            lines = f.readlines()
            f.seek(0)
            f.truncate()
            for line in lines:
                if line.startswith('QT_EDITION ='):
                    line = 'QT_EDITION = OpenSource\n'
                if line.startswith('QT_LICHECK ='):
                    line = 'QT_LICHECK =\n'
                f.write(line)

    def patch_target_qt_conf(self, base_dir, qt_version, arch_dir, os_name):
        target_qt_conf = self.prefix / 'bin' / 'target_qt.conf'
        if os_name == 'linux':
            old_targetprefix = 'Prefix=/home/qt/work/install/target'
            new_hostprefix = 'HostPrefix=../../gcc_64'
        elif os_name == 'mac':
            old_targetprefix = 'Prefix=/Users/qt/work/install/target'
            new_hostprefix = 'HostPrefix=../../clang_64'
        else:
            old_targetprefix = 'Prefix=/Users/qt/work/install/target'
            new_hostprefix = 'HostPrefix=../../mingw81_64'
        new_targetprefix = 'Prefix={}'.format(str(pathlib.Path(base_dir).joinpath(qt_version, arch_dir, 'target')))
        new_hostdata = 'HostData=../{}'.format(arch_dir)
        self._patch_textfile(target_qt_conf, old_targetprefix, new_targetprefix)
        self._patch_textfile(target_qt_conf, 'HostPrefix=../../', new_hostprefix)
        self._patch_textfile(target_qt_conf, 'HostData=target', new_hostdata)

    @classmethod
    def update(cls, target, base_dir: str, logger):
        """
        Make Qt configuration files, qt.conf and qtconfig.pri.
        And update pkgconfig and patch Qt5Core and qmake
        """
        qt_version = target.version
        arch = target.arch
        if arch is None:
            arch_dir = ''
        elif arch.startswith('win64_mingw'):
            arch_dir = arch[6:] + '_64'
        elif arch.startswith('win32_mingw'):
            arch_dir = arch[6:] + '_32'
        elif arch.startswith('win'):
            arch_dir = arch[6:]
        else:
            arch_dir = arch
        try:
            prefix = pathlib.Path(base_dir) / target.version / arch_dir
            updater = Updater(prefix, logger)
            updater.set_license(base_dir, qt_version, arch_dir)
            if target.arch not in ['ios', 'android', 'wasm_32', 'android_x86_64', 'android_arm64_v8a', 'android_x86',
                                   'android_armv7']:  # desktop version
                updater.make_qtconf(base_dir, qt_version, arch_dir)
                updater.patch_qmake()
                if target.os_name == 'linux':
                    updater.patch_pkgconfig()
                if versiontuple(target.version) < (5, 14, 0):
                    updater.patch_qtcore(target)
            elif qt_version.startswith('5.'):  # qt5 non-desktop
                updater.patch_qmake()
            else:  # qt6 non-desktop
                updater.patch_qmake_script(base_dir, qt_version, target.os_name)
                updater.patch_target_qt_conf(base_dir, qt_version, arch_dir, target.os_name)
        except IOError as e:
            raise e

def versiontuple(v: str):
    return tuple(map(int, (v.split("."))))<|MERGE_RESOLUTION|>--- conflicted
+++ resolved
@@ -44,8 +44,6 @@
         file.write_bytes(data)
         os.chmod(str(file), st.st_mode)
 
-<<<<<<< HEAD
-=======
     def _append_string(self, file: pathlib.Path, val: str):
         """Append string to file"""
         st = file.stat()
@@ -54,12 +52,6 @@
         file.write_text(data, "UTF-8")
         os.chmod(str(file), st.st_mode)
 
-    def _patch_pkgconfig(self, file: pathlib.Path):
-        for pcfile in file.glob("*.pc"):
-            self.logger.info("Patching {}".format(pcfile))
-            self._patch_textfile(pcfile, "prefix=/home/qt/work/install", 'prefix={}'.format(str(self.prefix)))
-
->>>>>>> cbb45a86
     def _patch_textfile(self, file: pathlib.Path, old: str, new: str):
         st = file.stat()
         data = file.read_text("UTF-8")
