--- conflicted
+++ resolved
@@ -33,6 +33,7 @@
 from urllib.parse import urlparse
 
 import requests
+import requests.adapters
 from semantic_version import Version
 
 from aqt.exceptions import ArchiveConnectionError, ArchiveDownloadError, CliInputError
@@ -112,8 +113,251 @@
         )
 
 
-<<<<<<< HEAD
-=======
+
+class MyConfigParser(configparser.ConfigParser):
+    def __init__(self):
+        super().__init__()
+
+    def getlist(self, section: str, option: str, fallback=[]) -> List[str]:
+        value = self.get(section, option)
+        try:
+            result = list(filter(None, (x.strip() for x in value.splitlines())))
+        except Exception:
+            result = fallback
+        return result
+
+    def getlistint(self, section: str, option: str, fallback=[]):
+        try:
+            result = [int(x) for x in self.getlist(section, option)]
+        except Exception:
+            result = fallback
+        return result
+
+
+class MyQueueListener(QueueListener):
+    def __init__(self, queue):
+        handlers = []
+        super().__init__(queue, *handlers)
+
+    def handle(self, record):
+        """
+        Handle a record from subprocess.
+        Override logger name then handle at proper logger.
+        """
+        record = self.prepare(record)
+        logger = getLogger("aqt.installer")
+        record.name = "aqt.installer"
+        logger.handle(record)
+
+
+def to_version(qt_ver: str) -> Version:
+    """Converts a Qt version string with dots (5.X.Y, etc) into a semantic version.
+    If the version ends in `-preview`, the version is treated as a preview release.
+    If the patch value is missing, patch is assumed to be zero.
+    If the version cannot be converted to a Version, a CliInputError is raised.
+    """
+    match = re.match(r"^(\d+)\.(\d+)(\.(\d+)|-preview)$", qt_ver)
+    if not match:
+        raise CliInputError(
+            "Invalid version: '{}'! Please use the form '5.X.Y'.".format(qt_ver)
+        )
+    major, minor, end, patch = match.groups()
+    is_preview = end == "-preview"
+    return Version(
+        major=int(major),
+        minor=int(minor),
+        patch=int(patch) if patch else 0,
+        prerelease=("preview",) if is_preview else None,
+    )
+
+
+def get_semantic_version(qt_ver: str, is_preview: bool) -> Optional[Version]:
+    """Converts a Qt version string (596, 512, 5132, etc) into a semantic version.
+    This makes a lot of assumptions based on established patterns:
+    If is_preview is True, the number is interpreted as ver[0].ver[1:], with no patch.
+    If the version is 3 digits, then major, minor, and patch each get 1 digit.
+    If the version is 4 or more digits, then major gets 1 digit, minor gets 2 digits
+    and patch gets all the rest.
+    As of May 2021, the version strings at https://download.qt.io/online/qtsdkrepository
+    conform to this pattern; they are not guaranteed to do so in the future.
+    """
+    if not qt_ver or any(not ch.isdigit() for ch in qt_ver):
+        return None
+    if is_preview:
+        return Version(
+            major=int(qt_ver[:1]),
+            minor=int(qt_ver[1:]),
+            patch=0,
+            prerelease=("preview",),
+        )
+    elif len(qt_ver) >= 4:
+        return Version(
+            major=int(qt_ver[:1]), minor=int(qt_ver[1:3]), patch=int(qt_ver[3:])
+        )
+    elif len(qt_ver) == 3:
+        return Version(
+            major=int(qt_ver[:1]), minor=int(qt_ver[1:2]), patch=int(qt_ver[2:])
+        )
+    elif len(qt_ver) == 2:
+        return Version(major=int(qt_ver[:1]), minor=int(qt_ver[1:2]), patch=0)
+    raise ValueError("Invalid version string '{}'".format(qt_ver))
+
+
+def xml_to_modules(
+    xml_text: str,
+    predicate: Callable[[ElementTree.Element], bool],
+    keys_to_keep: Iterable[str],
+) -> Dict[str, Dict[str, str]]:
+    """Converts an XML document to a dict of `PackageUpdate` dicts, indexed by `Name` attribute.
+    Only report elements that satisfy `predicate(element)`.
+    Only report keys in the list `keys_to_keep`.
+    """
+    try:
+        parsed_xml = ElementTree.fromstring(xml_text)
+    except ElementTree.ParseError:
+        return {}
+    packages = {}
+    for packageupdate in parsed_xml.iter("PackageUpdate"):
+        if predicate and not predicate(packageupdate):
+            continue
+        name = packageupdate.find("Name").text
+        packages[name] = {}
+        for key in keys_to_keep:
+            packages[name][key] = getattr(packageupdate.find(key), "text", None)
+    return packages
+
+
+class Settings:
+    """Class to hold configuration and settings.
+    Actual values are stored in 'settings.ini' file.
+    It also holds a combinations database.
+    """
+
+    def __init__(self):
+        self.config = MyConfigParser()
+        self.configfile = os.path.join(os.path.dirname(__file__), "settings.ini")
+        self.loggingconf = os.path.join(os.path.dirname(__file__), "logging.ini")
+
+    def load_settings(self, file=None):
+        with open(
+            os.path.join(os.path.dirname(__file__), "combinations.json"),
+            "r",
+        ) as j:
+            self._combinations = json.load(j)[0]
+        if file is not None:
+            if isinstance(file, str):
+                result = self.config.read(file)
+                if len(result) == 0:
+                    raise IOError("Fails to load specified config file {}".format(file))
+                self.configfile = file
+            else:
+                # passed through command line argparse.FileType("r")
+                self.config.read_file(file)
+                self.configfile = file
+                file.close()
+        else:
+            if isinstance(self.configfile, str):
+                with open(self.configfile, "r") as f:
+                    self.config.read_file(f)
+            else:
+                self.configfile.seek(0)
+                self.config.read_file(self.configfile)
+
+    @property
+    def qt_combinations(self):
+        return self._combinations["qt"]
+
+    @property
+    def tools_combinations(self):
+        return self._combinations["tools"]
+
+    @property
+    def available_versions(self):
+        return self._combinations["versions"]
+
+    @property
+    def available_offline_installer_version(self):
+        res = self._combinations["new_archive"]
+        res.extend(self._combinations["versions"])
+        return res
+
+    def available_modules(self, qt_version):
+        """Known module names
+
+        :returns: dictionary of qt_version and module names
+        :rtype: List[str]
+        """
+        modules = self._combinations["modules"]
+        versions = qt_version.split(".")
+        version = "{}.{}".format(versions[0], versions[1])
+        result = None
+        for record in modules:
+            if record["qt_version"] == version:
+                result = record["modules"]
+        return result
+
+    @property
+    def concurrency(self):
+        """concurrency configuration.
+
+        :return: concurrency
+        :rtype: int
+        """
+        return self.config.getint("aqt", "concurrency", fallback=4)
+
+    @property
+    def blacklist(self):
+        """list of sites in a blacklist
+
+        :returns: list of site URLs(scheme and host part)
+        :rtype: List[str]
+        """
+        return self.config.getlist("mirrors", "blacklist", fallback=[])
+
+    @property
+    def baseurl(self):
+        return self.config.get("aqt", "baseurl", fallback="https://download.qt.io")
+
+    @property
+    def connection_timeout(self):
+        return self.config.getfloat("requests", "connection_timeout", fallback=3.5)
+
+    @property
+    def response_timeout(self):
+        return self.config.getfloat("requests", "response_timeout", fallback=10)
+
+    @property
+    def max_retries(self):
+        return self.config.getfloat("requests", "max_retries", fallback=5)
+
+    @property
+    def backoff_factor(self):
+        return self.config.getfloat("requests", "retry_backoff", fallback=0.1)
+
+    @property
+    def fallbacks(self):
+        return self.config.getlist("mirrors", "fallbacks", fallback=[])
+
+    @property
+    def zipcmd(self):
+        return self.config.get("aqt", "7zcmd", fallback="7z")
+
+    @property
+    def kde_patches(self):
+        return self.config.getlist("kde_patches", "patches", fallback=[])
+
+
+Settings = Settings()
+
+
+def setup_logging(env_key="LOG_CFG"):
+    config = os.getenv(env_key, None)
+    if config is not None and os.path.exists(config):
+        logging.config.fileConfig(config)
+    else:
+        logging.config.fileConfig(Settings.loggingconf)
+
+
 def _get_meta(url: str):
     return requests.get(url + ".meta4")
 
@@ -126,7 +370,10 @@
 def getUrl(url: str, timeout) -> str:
     logger = getLogger("aqt.helper")
     with requests.Session() as session:
-        adapter = requests.adapters.HTTPAdapter()
+        retries = requests.adapters.Retry(
+            total=Settings.max_retries, backoff_factor=Settings.backoff_factor
+        )
+        adapter = requests.adapters.HTTPAdapter(max_retries=retries)
         session.mount("http://", adapter)
         session.mount("https://", adapter)
         try:
@@ -164,7 +411,10 @@
 def downloadBinaryFile(url: str, out: str, hash_algo: str, exp: str, timeout):
     logger = getLogger("aqt.helper")
     with requests.Session() as session:
-        adapter = requests.adapters.HTTPAdapter()
+        retries = requests.adapters.Retry(
+            total=Settings.max_retries, backoff_factor=Settings.backoff_factor
+        )
+        adapter = requests.adapters.HTTPAdapter(max_retries=retries)
         session.mount("http://", adapter)
         session.mount("https://", adapter)
         try:
@@ -250,392 +500,4 @@
                     mirrors,
                 ),
                 alt,
-            )
-
-
->>>>>>> 705c6225
-class MyConfigParser(configparser.ConfigParser):
-    def __init__(self):
-        super().__init__()
-
-    def getlist(self, section: str, option: str, fallback=[]) -> List[str]:
-        value = self.get(section, option)
-        try:
-            result = list(filter(None, (x.strip() for x in value.splitlines())))
-        except Exception:
-            result = fallback
-        return result
-
-    def getlistint(self, section: str, option: str, fallback=[]):
-        try:
-            result = [int(x) for x in self.getlist(section, option)]
-        except Exception:
-            result = fallback
-        return result
-
-
-class MyQueueListener(QueueListener):
-    def __init__(self, queue):
-        handlers = []
-        super().__init__(queue, *handlers)
-
-    def handle(self, record):
-        """
-        Handle a record from subprocess.
-        Override logger name then handle at proper logger.
-        """
-        record = self.prepare(record)
-        logger = getLogger("aqt.installer")
-        record.name = "aqt.installer"
-        logger.handle(record)
-
-
-def to_version(qt_ver: str) -> Version:
-    """Converts a Qt version string with dots (5.X.Y, etc) into a semantic version.
-    If the version ends in `-preview`, the version is treated as a preview release.
-    If the patch value is missing, patch is assumed to be zero.
-    If the version cannot be converted to a Version, a CliInputError is raised.
-    """
-    match = re.match(r"^(\d+)\.(\d+)(\.(\d+)|-preview)$", qt_ver)
-    if not match:
-        raise CliInputError(
-            "Invalid version: '{}'! Please use the form '5.X.Y'.".format(qt_ver)
-        )
-    major, minor, end, patch = match.groups()
-    is_preview = end == "-preview"
-    return Version(
-        major=int(major),
-        minor=int(minor),
-        patch=int(patch) if patch else 0,
-        prerelease=("preview",) if is_preview else None,
-    )
-
-
-def get_semantic_version(qt_ver: str, is_preview: bool) -> Optional[Version]:
-    """Converts a Qt version string (596, 512, 5132, etc) into a semantic version.
-    This makes a lot of assumptions based on established patterns:
-    If is_preview is True, the number is interpreted as ver[0].ver[1:], with no patch.
-    If the version is 3 digits, then major, minor, and patch each get 1 digit.
-    If the version is 4 or more digits, then major gets 1 digit, minor gets 2 digits
-    and patch gets all the rest.
-    As of May 2021, the version strings at https://download.qt.io/online/qtsdkrepository
-    conform to this pattern; they are not guaranteed to do so in the future.
-    """
-    if not qt_ver or any(not ch.isdigit() for ch in qt_ver):
-        return None
-    if is_preview:
-        return Version(
-            major=int(qt_ver[:1]),
-            minor=int(qt_ver[1:]),
-            patch=0,
-            prerelease=("preview",),
-        )
-    elif len(qt_ver) >= 4:
-        return Version(
-            major=int(qt_ver[:1]), minor=int(qt_ver[1:3]), patch=int(qt_ver[3:])
-        )
-    elif len(qt_ver) == 3:
-        return Version(
-            major=int(qt_ver[:1]), minor=int(qt_ver[1:2]), patch=int(qt_ver[2:])
-        )
-    elif len(qt_ver) == 2:
-        return Version(major=int(qt_ver[:1]), minor=int(qt_ver[1:2]), patch=0)
-    raise ValueError("Invalid version string '{}'".format(qt_ver))
-
-
-def xml_to_modules(
-    xml_text: str,
-    predicate: Callable[[ElementTree.Element], bool],
-    keys_to_keep: Iterable[str],
-) -> Dict[str, Dict[str, str]]:
-    """Converts an XML document to a dict of `PackageUpdate` dicts, indexed by `Name` attribute.
-    Only report elements that satisfy `predicate(element)`.
-    Only report keys in the list `keys_to_keep`.
-    """
-    try:
-        parsed_xml = ElementTree.fromstring(xml_text)
-    except ElementTree.ParseError:
-        return {}
-    packages = {}
-    for packageupdate in parsed_xml.iter("PackageUpdate"):
-        if predicate and not predicate(packageupdate):
-            continue
-        name = packageupdate.find("Name").text
-        packages[name] = {}
-        for key in keys_to_keep:
-            packages[name][key] = getattr(packageupdate.find(key), "text", None)
-    return packages
-
-
-class Settings:
-    """Class to hold configuration and settings.
-    Actual values are stored in 'settings.ini' file.
-    It also holds a combinations database.
-    """
-
-    def __init__(self):
-        self.config = MyConfigParser()
-        self.configfile = os.path.join(os.path.dirname(__file__), "settings.ini")
-        self.loggingconf = os.path.join(os.path.dirname(__file__), "logging.ini")
-
-    def load_settings(self, file=None):
-        with open(
-            os.path.join(os.path.dirname(__file__), "combinations.json"),
-            "r",
-        ) as j:
-            self._combinations = json.load(j)[0]
-        if file is not None:
-            if isinstance(file, str):
-                result = self.config.read(file)
-                if len(result) == 0:
-                    raise IOError("Fails to load specified config file {}".format(file))
-                self.configfile = file
-            else:
-                # passed through command line argparse.FileType("r")
-                self.config.read_file(file)
-                self.configfile = file
-                file.close()
-        else:
-            if isinstance(self.configfile, str):
-                with open(self.configfile, "r") as f:
-                    self.config.read_file(f)
-            else:
-                self.configfile.seek(0)
-                self.config.read_file(self.configfile)
-
-    @property
-    def qt_combinations(self):
-        return self._combinations["qt"]
-
-    @property
-    def tools_combinations(self):
-        return self._combinations["tools"]
-
-    @property
-    def available_versions(self):
-        return self._combinations["versions"]
-
-    @property
-    def available_offline_installer_version(self):
-        res = self._combinations["new_archive"]
-        res.extend(self._combinations["versions"])
-        return res
-
-    def available_modules(self, qt_version):
-        """Known module names
-
-        :returns: dictionary of qt_version and module names
-        :rtype: List[str]
-        """
-        modules = self._combinations["modules"]
-        versions = qt_version.split(".")
-        version = "{}.{}".format(versions[0], versions[1])
-        result = None
-        for record in modules:
-            if record["qt_version"] == version:
-                result = record["modules"]
-        return result
-
-    @property
-    def concurrency(self):
-        """concurrency configuration.
-
-        :return: concurrency
-        :rtype: int
-        """
-        return self.config.getint("aqt", "concurrency", fallback=4)
-
-    @property
-    def blacklist(self):
-        """list of sites in a blacklist
-
-        :returns: list of site URLs(scheme and host part)
-        :rtype: List[str]
-        """
-        return self.config.getlist("mirrors", "blacklist", fallback=[])
-
-    @property
-    def baseurl(self):
-        return self.config.get("aqt", "baseurl", fallback="https://download.qt.io")
-
-    @property
-    def connection_timeout(self):
-        return self.config.getfloat("requests", "connection_timeout", fallback=3.5)
-
-    @property
-    def response_timeout(self):
-        return self.config.getfloat("requests", "response_timeout", fallback=10)
-
-    @property
-    def max_retries(self):
-        return self.config.getfloat("requests", "max_retries", fallback=5)
-
-    @property
-    def backoff_factor(self):
-        return self.config.getfloat("requests", "retry_backoff", fallback=0.1)
-
-    @property
-    def fallbacks(self):
-        return self.config.getlist("mirrors", "fallbacks", fallback=[])
-
-    @property
-    def zipcmd(self):
-        return self.config.get("aqt", "7zcmd", fallback="7z")
-
-    @property
-    def kde_patches(self):
-        return self.config.getlist("kde_patches", "patches", fallback=[])
-
-
-Settings = Settings()
-
-
-def setup_logging(env_key="LOG_CFG"):
-    config = os.getenv(env_key, None)
-    if config is not None and os.path.exists(config):
-        logging.config.fileConfig(config)
-    else:
-        logging.config.fileConfig(Settings.loggingconf)
-
-
-def _get_meta(url: str):
-    return requests.get(url + ".meta4")
-
-
-def _check_content_type(ct: str) -> bool:
-    candidate = ["application/metalink4+xml", "text/plain"]
-    return any(ct.startswith(t) for t in candidate)
-
-
-def getUrl(url: str, timeout, logger) -> str:
-    with requests.Session() as session:
-        retries = requests.adapters.Retry(
-            total=Settings.max_retries, backoff_factor=Settings.backoff_factor
-        )
-        adapter = requests.adapters.HTTPAdapter(max_retries=retries)
-        session.mount("http://", adapter)
-        session.mount("https://", adapter)
-        try:
-            r = requests.get(url, allow_redirects=False, timeout=timeout)
-            num_redirects = 0
-            while 300 < r.status_code < 309 and num_redirects < 10:
-                num_redirects += 1
-                logger.debug(
-                    "Asked to redirect({}) to: {}".format(
-                        r.status_code, r.headers["Location"]
-                    )
-                )
-                newurl = altlink(r.url, r.headers["Location"])
-                logger.info("Redirected: {}".format(urlparse(newurl).hostname))
-                r = session.get(newurl, stream=True, timeout=timeout)
-        except (
-            ConnectionResetError,
-            requests.exceptions.ConnectionError,
-            requests.exceptions.Timeout,
-        ):
-            raise ArchiveConnectionError()
-        else:
-            if r.status_code != 200:
-                logger.error(
-                    "Failed to retrieve file at {}\n"
-                    "Server response code: {}, reason: {}".format(
-                        url, r.status_code, r.reason
-                    )
-                )
-                raise ArchiveDownloadError("Download error!")
-        result = r.text
-    return result
-
-
-def downloadBinaryFile(url: str, out: str, hash_algo: str, exp: str, timeout, logger):
-    with requests.Session() as session:
-        retries = requests.adapters.Retry(
-            total=Settings.max_retries, backoff_factor=Settings.backoff_factor
-        )
-        adapter = requests.adapters.HTTPAdapter(max_retries=retries)
-        session.mount("http://", adapter)
-        session.mount("https://", adapter)
-        try:
-            r = session.get(url, allow_redirects=False, stream=True, timeout=timeout)
-            if 300 < r.status_code < 309:
-                logger.debug(
-                    "Asked to redirect({}) to: {}".format(
-                        r.status_code, r.headers["Location"]
-                    )
-                )
-                newurl = altlink(r.url, r.headers["Location"])
-                logger.info("Redirected: {}".format(urlparse(newurl).hostname))
-                r = session.get(newurl, stream=True, timeout=timeout)
-        except requests.exceptions.ConnectionError as e:
-            logger.error("Connection error: %s" % e.args)
-            raise e
-        except requests.exceptions.Timeout as e:
-            logger.error("Connection timeout: %s" % e.args)
-            raise e
-        else:
-            hash = hashlib.new(hash_algo)
-            try:
-                with open(out, "wb") as fd:
-                    for chunk in r.iter_content(chunk_size=8196):
-                        fd.write(chunk)
-                        hash.update(chunk)
-                    fd.flush()
-                if exp is not None:
-                    if hash.digest() != exp:
-                        raise ArchiveDownloadError(
-                            "Download file is corrupted! Detect checksum error.\nExpected {}, Actual {}".format(
-                                exp, hash.digest()
-                            )
-                        )
-            except Exception as e:
-                exc = sys.exc_info()
-                logger.error("Download error: %s" % exc[1])
-                raise e
-
-
-def altlink(url: str, alt: str):
-    """Blacklisting redirected(alt) location based on Settings.blacklist configuration.
-    When found black url, then try download a url + .meta4 that is a metalink version4
-    xml file, parse it and retrieve best alternative url."""
-    logger = logging.getLogger("aqt.helper")
-    if not any(alt.startswith(b) for b in Settings.blacklist):
-        return alt
-    try:
-        m = _get_meta(url)
-    except requests.exceptions.ConnectionError:
-        logger.error("Got connection error. Fall back to recovery plan...")
-        return alt
-    else:
-        # Expected response->'application/metalink4+xml; charset=utf-8'
-        if not _check_content_type(m.headers["content-type"]):
-            logger.error(
-                "Unexpected meta4 response;content-type: {}".format(
-                    m.headers["content-type"]
-                )
-            )
-            return alt
-        try:
-            mirror_xml = ElementTree.fromstring(m.text)
-            meta_urls = {}
-            for f in mirror_xml.iter("{urn:ietf:params:xml:ns:metalink}file"):
-                for u in f.iter("{urn:ietf:params:xml:ns:metalink}url"):
-                    meta_urls[u.attrib["priority"]] = u.text
-            mirrors = [
-                meta_urls[i] for i in sorted(meta_urls.keys(), key=lambda x: int(x))
-            ]
-        except Exception:
-            exc_info = sys.exc_info()
-            logger.error("Unexpected meta4 file; parse error: {}".format(exc_info[1]))
-            return alt
-        else:
-            # Return first priority item which is not blacklist in mirrors list,
-            # if not found then return alt in default
-            return next(
-                filter(
-                    lambda mirror: not any(
-                        mirror.startswith(b) for b in Settings.blacklist
-                    ),
-                    mirrors,
-                ),
-                alt,
             )