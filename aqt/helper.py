import xml.etree.ElementTree as ElementTree
from logging import getLogger

import aiohttp

from aqt.settings import Settings

<<<<<<< HEAD
=======

def altlink(url, priority=None):
    '''Download .meta4 metalink version4 xml file and parse it.'''
>>>>>>> 93209613

async def altlink(url):
    settings = Settings()
    blacklist = settings.blacklist
    mirrors = {}
<<<<<<< HEAD
    async with aiohttp.ClientSession(connector=aiohttp.TCPConnector(ssl=True)) as session:
        async with session.get(url + '.meta4') as resp:
            assert resp.status == 200
            mirror_xml = ElementTree.fromstring(await resp.text())
            for f in mirror_xml.iter("{urn:ietf:params:xml:ns:metalink}file"):
                for u in f.iter("{urn:ietf:params:xml:ns:metalink}url"):
                    pri = u.attrib['priority']
                    mirrors[pri] = u.text
    logger = getLogger('aqt')
=======
    url = url
    settings = Settings()
    blacklist = settings.blacklist
    try:
        m = requests.get(url + '.meta4')
    except requests.exceptions.ConnectionError:
        return
    else:
        mirror_xml = ElementTree.fromstring(m.text)
        for f in mirror_xml.iter("{urn:ietf:params:xml:ns:metalink}file"):
            for u in f.iter("{urn:ietf:params:xml:ns:metalink}url"):
                pri = u.attrib['priority']
                mirrors[pri] = u.text

>>>>>>> 93209613
    if len(mirrors) == 0:
        # no alternative
        return url
    if blacklist is not None:
        for ind in range(len(mirrors)):
            mirror = mirrors[str(ind + 1)]
            black = False
            for b in blacklist:
                if mirror.startswith(b):
                    black = True
                    continue
            if black:
                continue
            logger.debug("select mirror: {}".format(mirror))
            return mirror
    else:
        for ind in range(len(mirrors)):
            mirror = mirrors[str(ind + 1)]
            logger.debug("select mirror: {}".format(mirror))
            return mirror<|MERGE_RESOLUTION|>--- conflicted
+++ resolved
@@ -5,18 +5,12 @@
 
 from aqt.settings import Settings
 
-<<<<<<< HEAD
-=======
-
-def altlink(url, priority=None):
-    '''Download .meta4 metalink version4 xml file and parse it.'''
->>>>>>> 93209613
 
 async def altlink(url):
     settings = Settings()
+    logger = getLogger('aqt')
     blacklist = settings.blacklist
     mirrors = {}
-<<<<<<< HEAD
     async with aiohttp.ClientSession(connector=aiohttp.TCPConnector(ssl=True)) as session:
         async with session.get(url + '.meta4') as resp:
             assert resp.status == 200
@@ -25,23 +19,6 @@
                 for u in f.iter("{urn:ietf:params:xml:ns:metalink}url"):
                     pri = u.attrib['priority']
                     mirrors[pri] = u.text
-    logger = getLogger('aqt')
-=======
-    url = url
-    settings = Settings()
-    blacklist = settings.blacklist
-    try:
-        m = requests.get(url + '.meta4')
-    except requests.exceptions.ConnectionError:
-        return
-    else:
-        mirror_xml = ElementTree.fromstring(m.text)
-        for f in mirror_xml.iter("{urn:ietf:params:xml:ns:metalink}file"):
-            for u in f.iter("{urn:ietf:params:xml:ns:metalink}url"):
-                pri = u.attrib['priority']
-                mirrors[pri] = u.text
-
->>>>>>> 93209613
     if len(mirrors) == 0:
         # no alternative
         return url
