--- conflicted
+++ resolved
@@ -28,12 +28,8 @@
 import re
 import sys
 import xml.etree.ElementTree as ElementTree
-<<<<<<< HEAD
+from logging.handlers import QueueListener
 from typing import Callable, Dict, Iterable, List, Optional
-=======
-from logging.handlers import QueueListener
-from typing import List
->>>>>>> 8e378512
 from urllib.parse import urlparse
 
 import requests
@@ -268,7 +264,22 @@
         return result
 
 
-<<<<<<< HEAD
+class MyQueueListener(QueueListener):
+    def __init__(self, queue):
+        handlers = []
+        super().__init__(queue, *handlers)
+
+    def handle(self, record):
+        """
+        Handle a record from subprocess.
+        Override logger name then handle at proper logger.
+        """
+        record = self.prepare(record)
+        logger = logging.getLogger("aqt.installer")
+        record.name = "aqt.installer"
+        logger.handle(record)
+
+
 def to_version(qt_ver: str) -> Version:
     """Converts a Qt version string with dots (5.X.Y, etc) into a semantic version.
     If the version ends in `-preview`, the version is treated as a preview release.
@@ -326,11 +337,11 @@
     """Make an HTTP request, using one or more base urls in case the request fails.
     If all requests fail, then re-raise the requests.exceptions.RequestException
     that was raised by the final HTTP request.
-    Any HTTP request that resulted in a status code >= 400 will result in a RequestException.
+    Any HTTP request that resulted in a status code >= 400 will raise a RequestException.
+    Any HTTP redirects will redirect automatically
     """
     if not timeout:
-        settings = Settings()  # Borg/Singleton ensures we get the right settings
-        timeout = settings.connection_timeout, settings.response_timeout
+        timeout = Settings.connection_timeout, Settings.response_timeout
 
     for i, base_url in enumerate(base_urls):
         try:
@@ -370,72 +381,11 @@
     return packages
 
 
-class Settings(object):
+class Settings:
     """Class to hold configuration and settings.
     Actual values are stored in 'settings.ini' file.
     It also holds a combinations database.
     """
-
-    # this class is Borg/Singleton
-    _shared_state = {
-        "config": None,
-        "_combinations": None,
-        "_lock": multiprocessing.Lock(),
-    }
-
-    def __init__(self, file=None):
-        self.__dict__ = self._shared_state
-        if self.config is None:
-            with self._lock:
-                if self.config is None:
-                    self.config = MyConfigParser()
-                    # load default config file
-                    with open(
-                        os.path.join(os.path.dirname(__file__), "settings.ini"), "r"
-                    ) as f:
-                        self.config.read_file(f)
-                    # load custom file
-                    if file is not None:
-                        if isinstance(file, str):
-                            result = self.config.read(file)
-                            if len(result) == 0:
-                                raise IOError(
-                                    "Fails to load specified config file {}".format(
-                                        file
-                                    )
-                                )
-                        else:
-                            # passed through command line argparse.FileType("r")
-                            self.config.read_file(file)
-                            file.close()
-                    # load combinations
-                    with open(
-                        os.path.join(os.path.dirname(__file__), "combinations.json"),
-                        "r",
-                    ) as j:
-                        self._combinations = json.load(j)[0]
-=======
-class MyQueueListener(QueueListener):
-    def __init__(self, queue):
-        handlers = []
-        super().__init__(queue, *handlers)
-
-    def handle(self, record):
-        """
-        Handle a record from subprocess.
-        Override logger name then handle at proper logger.
-        """
-        record = self.prepare(record)
-        logger = logging.getLogger("aqt.installer")
-        record.name = "aqt.installer"
-        logger.handle(record)
-
-
-class Settings:
-    """Class to hold configuration and settings.		￼
-    ￼    Actual values are stored in 'settings.ini' file.
-    ￼    It also holds a combinations database.
-    ￼"""
 
     def __init__(self):
         self.config = MyConfigParser()
@@ -466,7 +416,6 @@
             else:
                 self.configfile.seek(0)
                 self.config.read_file(self.configfile)
->>>>>>> 8e378512
 
     @property
     def qt_combinations(self):
