#!/usr/bin/env python
#
# Copyright (C) 2019-2021 Hiroshi Miura <miurahr@linux.com>
#
# Permission is hereby granted, free of charge, to any person obtaining a copy of
# this software and associated documentation files (the "Software"), to deal in
# the Software without restriction, including without limitation the rights to
# use, copy, modify, merge, publish, distribute, sublicense, and/or sell copies of
# the Software, and to permit persons to whom the Software is furnished to do so,
# subject to the following conditions:
#
# The above copyright notice and this permission notice shall be included in all
# copies or substantial portions of the Software.
#
# THE SOFTWARE IS PROVIDED "AS IS", WITHOUT WARRANTY OF ANY KIND, EXPRESS OR
# IMPLIED, INCLUDING BUT NOT LIMITED TO THE WARRANTIES OF MERCHANTABILITY, FITNESS
# FOR A PARTICULAR PURPOSE AND NONINFRINGEMENT. IN NO EVENT SHALL THE AUTHORS OR
# COPYRIGHT HOLDERS BE LIABLE FOR ANY CLAIM, DAMAGES OR OTHER LIABILITY, WHETHER
# IN AN ACTION OF CONTRACT, TORT OR OTHERWISE, ARISING FROM, OUT OF OR IN
# CONNECTION WITH THE SOFTWARE OR THE USE OR OTHER DEALINGS IN THE SOFTWARE.

import configparser
import dataclasses
import itertools
import hashlib
import json
import logging
import multiprocessing
import os
import re
import sys
import xml.etree.ElementTree as ElementTree
from typing import (
    List,
    Optional,
    Dict,
    Tuple,
    Iterable,
    Callable,
    Generator,
)
from urllib.parse import urlparse

import requests
from requests import RequestException, adapters

<<<<<<< HEAD
from aqt.exceptions import ArchiveConnectionError, ArchiveDownloadError
=======
from aqt.exceptions import ArchiveDownloadError, ArchiveConnectionError
from bs4 import BeautifulSoup
from bs4.element import Tag
from semantic_version import Version

ALL_EXTENSIONS = (
    "wasm",
    "src_doc_examples",
    "preview",
    "wasm_preview",
    "x86_64",
    "x86",
    "armv7",
    "arm64_v8a",
)

ARCH_BY_HOST_TARGET: Dict[str, Dict[str, Iterable[str]]] = {
    "linux": {
        "desktop": ("gcc_64", "wasm_32"),
        "android": (
            "android",
            "android_x86_64",
            "android_arm64_v8a",
            "android_x86",
            "android_armv7",
        ),
    },
    "mac": {
        "desktop": ("clang_64", "wasm_32"),
        "android": (
            "android",
            "android_x86_64",
            "android_arm64_v8a",
            "android_x86",
            "android_armv7",
        ),
        "ios": ("ios",),
    },
    "windows": {
        "desktop": (
            "win64_msvc2019_64",
            "win32_msvc2019",
            "win64_msvc2017_64",
            "win32_msvc2017",
            "win64_msvc2015_64",
            "win32_msvc2015",
            "win64_mingw81",
            "win32_mingw81",
            "win64_mingw73",
            "win32_mingw73",
            "win32_mingw53",
            "wasm_32",
        ),
        "winrt": (
            "win64_msvc2019_winrt_x64",
            "win64_msvc2019_winrt_x86",
            "win64_msvc2017_winrt_x64",
            "win64_msvc2017_winrt_x86",
            "win64_msvc2019_winrt_armv7",
            "win64_msvc2017_winrt_armv7",
        ),
        "android": (
            "android",
            "android_x86_64",
            "android_arm64_v8a",
            "android_x86",
            "android_armv7",
        ),
    },
}


@dataclasses.dataclass
class ArchiveId:
    category: str  # one of (tools, qt5, qt6)
    host: str  # one of (windows, mac, linux)
    target: str  # one of (desktop, android, ios, winrt)
    extension: str = ""  # one of ALL_EXTENSIONS

    def is_preview(self) -> bool:
        return "preview" in self.extension if self.extension else False

    def is_qt(self) -> bool:
        return self.category.startswith("qt")

    def is_tools(self) -> bool:
        return self.category == "tools"

    def is_no_arch(self) -> bool:
        """ Returns True if there should be no arch attached to the module names """
        return self.extension in ("src_doc_examples",)

    def possible_architectures(self) -> Iterable[str]:
        return ARCH_BY_HOST_TARGET[self.host][self.target]

    def to_url(self, qt_version_no_dots: Optional[str] = None, file: str = "") -> str:
        base = "online/qtsdkrepository/{os}{arch}/{target}/".format(
            os=self.host,
            arch="_x86" if self.host == "windows" else "_x64",
            target=self.target,
        )
        if not qt_version_no_dots:
            return base
        folder = "{category}_{ver}{ext}/".format(
            category=self.category,
            ver=qt_version_no_dots,
            ext="_" + self.extension if self.extension else "",
        )
        return base + folder + file


class Versions:
    def __init__(self, it_of_it: Iterable[Tuple[int, Iterable[Version]]]):
        self.versions: List[List[Version]] = [
            list(versions_iterator) for _, versions_iterator in it_of_it
        ]

    def __str__(self):
        return "\n".join(
            " ".join(Versions.stringify_ver(version) for version in minor_list)
            for minor_list in self.versions
        )

    def __bool__(self):
        return len(self.versions) > 0 and len(self.versions[0]) > 0

    def latest(self) -> Optional[Version]:
        if not self:
            return None
        return self.versions[-1][-1]

    @staticmethod
    def stringify_ver(version: Version) -> str:
        if version.prerelease:
            return "{}.{}-preview".format(version.major, version.minor)
        return str(version)


@dataclasses.dataclass
class Tools:
    tools: List[str]

    def __str__(self):
        return "\n".join(self.tools)

    def __bool__(self):
        return len(self.tools) > 0


@dataclasses.dataclass
class Extensions:
    exts: List[str]

    def __str__(self):
        return " ".join(self.exts)
>>>>>>> 18fad3d7


def _get_meta(url: str):
    return requests.get(url + ".meta4")


def _check_content_type(ct: str) -> bool:
    candidate = ["application/metalink4+xml", "text/plain"]
    return any(ct.startswith(t) for t in candidate)


def getUrl(url: str, timeout, logger) -> str:
    with requests.Session() as session:
        adapter = requests.adapters.HTTPAdapter()
        session.mount("http://", adapter)
        session.mount("https://", adapter)
        try:
            r = requests.get(url, allow_redirects=False, timeout=timeout)
            if 300 < r.status_code < 309:
                logger.info(
                    "Asked to redirect({}) to: {}".format(
                        r.status_code, r.headers["Location"]
                    )
                )
                newurl = altlink(r.url, r.headers["Location"], logger=logger)
                logger.info("Redirected: {}".format(urlparse(newurl).hostname))
                r = session.get(newurl, stream=True, timeout=timeout)
        except (
            ConnectionResetError,
            requests.exceptions.ConnectionError,
            requests.exceptions.Timeout,
        ):
            raise ArchiveConnectionError()
        else:
            if r.status_code != 200:
                logger.error(
                    "Download error when access to {}\n"
                    "Server response code: {}, reason: {}".format(
                        url, r.status_code, r.reason
                    )
                )
                raise ArchiveDownloadError("Download error!")
        result = r.text
    return result


def downloadBinaryFile(url: str, out: str, hash_algo: str, exp: str, timeout, logger):
    with requests.Session() as session:
        adapter = requests.adapters.HTTPAdapter()
        session.mount("http://", adapter)
        session.mount("https://", adapter)
        try:
            r = session.get(url, allow_redirects=False, stream=True, timeout=timeout)
            if 300 < r.status_code < 309:
                logger.info(
                    "Asked to redirect({}) to: {}".format(
                        r.status_code, r.headers["Location"]
                    )
                )
                newurl = altlink(r.url, r.headers["Location"], logger=logger)
                logger.info("Redirected: {}".format(urlparse(newurl).hostname))
                r = session.get(newurl, stream=True, timeout=timeout)
        except requests.exceptions.ConnectionError as e:
            logger.error("Connection error: %s" % e.args)
            raise e
        except requests.exceptions.Timeout as e:
            logger.error("Connection timeout: %s" % e.args)
            raise e
        else:
            hash = hashlib.new(hash_algo)
            try:
                with open(out, "wb") as fd:
                    for chunk in r.iter_content(chunk_size=8196):
                        fd.write(chunk)
                        hash.update(chunk)
                    fd.flush()
                if exp is not None:
                    if hash.digest() != exp:
                        raise ArchiveDownloadError(
                            "Download file is corrupted! Check sum error."
                        )
            except Exception as e:
                exc = sys.exc_info()
                logger.error("Download error: %s" % exc[1])
                raise e


def altlink(url: str, alt: str, logger=None):
    """Blacklisting redirected(alt) location based on Settings.blacklist configuration.
    When found black url, then try download a url + .meta4 that is a metalink version4
    xml file, parse it and retrieve best alternative url."""
    if logger is None:
        logger = logging.getLogger(__name__)
    blacklist = Settings().blacklist  # type: Optional[List[str]]
    if not any(alt.startswith(b) for b in blacklist):
        return alt
    try:
        m = _get_meta(url)
    except requests.exceptions.ConnectionError:
        logger.error("Got connection error. Fall back to recovery plan...")
        return alt
    else:
        # Expected response->'application/metalink4+xml; charset=utf-8'
        if not _check_content_type(m.headers["content-type"]):
            logger.error(
                "Unexpected meta4 response;content-type: {}".format(
                    m.headers["content-type"]
                )
            )
            return alt
        try:
            mirror_xml = ElementTree.fromstring(m.text)
            meta_urls = {}
            for f in mirror_xml.iter("{urn:ietf:params:xml:ns:metalink}file"):
                for u in f.iter("{urn:ietf:params:xml:ns:metalink}url"):
                    meta_urls[u.attrib["priority"]] = u.text
            mirrors = [
                meta_urls[i] for i in sorted(meta_urls.keys(), key=lambda x: int(x))
            ]
        except Exception:
            exc_info = sys.exc_info()
            logger.error("Unexpected meta4 file; parse error: {}".format(exc_info[1]))
            return alt
        else:
            # Return first priority item which is not blacklist in mirrors list,
            # if not found then return alt in default
            return next(
                filter(
                    lambda mirror: not any(mirror.startswith(b) for b in blacklist),
                    mirrors,
                ),
                alt,
            )


class MyConfigParser(configparser.ConfigParser):
    def getlist(self, section: str, option: str, fallback=[]) -> List[str]:
        value = self.get(section, option)
        try:
            result = list(filter(None, (x.strip() for x in value.splitlines())))
        except Exception:
            result = fallback
        return result

    def getlistint(self, section: str, option: str, fallback=[]):
        try:
            result = [int(x) for x in self.getlist(section, option)]
        except Exception:
            result = fallback
        return result


def cli_2_semantic_version(qt_ver: Optional[str]) -> Optional[Version]:
    return None if qt_ver is None else get_semantic_version_with_dots(qt_ver)


def get_semantic_version_with_dots(qt_ver: str) -> Version:
    """Converts a Qt version string with dots (5.X.Y, etc) into a semantic version.
    If the version ends in `-preview`, the version is treated as a preview release.
    If the patch value is missing, patch is assumed to be zero.
    If the version cannot be converted to a Version, a ValueError is raised.
    """
    match = re.match(r"^(\d+)\.(\d+)(\.(\d+)|-preview)?$", qt_ver)
    if not match:
        raise ValueError("Invalid version string '{}'".format(qt_ver))
    major, minor, end, patch = match.groups()
    is_preview = end == "-preview"
    return Version(
        major=int(major),
        minor=int(minor),
        patch=int(patch) if patch else 0,
        prerelease=("preview",) if is_preview else None,
    )


def get_semantic_version(qt_ver: str, is_preview: bool) -> Optional[Version]:
    """Converts a Qt version string (596, 512, 5132, etc) into a semantic version.
    This makes a lot of assumptions based on established patterns:
    If is_preview is True, the number is interpreted as ver[0].ver[1:], with no patch.
    If the version is 3 digits, then major, minor, and patch each get 1 digit.
    If the version is 4 or more digits, then major gets 1 digit, minor gets 2 digits
    and patch gets all the rest.
    As of May 2021, the version strings at https://download.qt.io/online/qtsdkrepository
    conform to this pattern; they are not guaranteed to do so in the future.
    """
    if not qt_ver or any(not ch.isdigit() for ch in qt_ver):
        return None
    if is_preview:
        return Version(
            major=int(qt_ver[:1]),
            minor=int(qt_ver[1:]),
            patch=0,
            prerelease=("preview",),
        )
    elif len(qt_ver) >= 4:
        return Version(
            major=int(qt_ver[:1]), minor=int(qt_ver[1:3]), patch=int(qt_ver[3:])
        )
    elif len(qt_ver) == 3:
        return Version(
            major=int(qt_ver[:1]), minor=int(qt_ver[1:2]), patch=int(qt_ver[2:])
        )
    elif len(qt_ver) == 2:
        return Version(major=int(qt_ver[:1]), minor=int(qt_ver[1:2]), patch=0)
    raise ValueError("Invalid version string '{}'".format(qt_ver))


def request_http_with_failover(
    base_urls: List[str], rest_of_url: str, timeout: Tuple[float, float]
) -> str:
    """Make an HTTP request, using one or more base urls in case the request fails.
    If all requests fail, then re-raise the requests.exceptions.RequestException
    that was raised by the final HTTP request.
    Any HTTP request that resulted in a status code >= 400 will result in a RequestException.
    """
    for i, base_url in enumerate(base_urls):
        try:
            url = base_url + "/" + rest_of_url
            r = requests.get(url, timeout=timeout)
            r.raise_for_status()
            return r.text
        except RequestException as e:
            # Only raise the exception if all urls are exhausted
            if i == len(base_urls) - 1:
                raise e


def xml_to_modules(
    xml_text: str,
    predicate: Callable[[ElementTree.Element], bool],
    keys_to_keep: Iterable[str],
) -> Dict[str, Dict[str, str]]:
    """Converts an XML document to a dict of `PackageUpdate` dicts, indexed by `Name` attribute.
    Only report elements that satisfy `predicate(element)`.
    Only report keys in the list `keys_to_keep`.
    """
    try:
        parsed_xml = ElementTree.fromstring(xml_text)
    except ElementTree.ParseError:
        return {}
    packages = {}
    for packageupdate in parsed_xml.iter("PackageUpdate"):
        if predicate and not predicate(packageupdate):
            continue
        name = packageupdate.find("Name").text
        packages[name] = {}
        for key in keys_to_keep:
            packages[name][key] = getattr(packageupdate.find(key), "text", None)
    return packages


def has_empty_downloads(element: ElementTree.Element) -> bool:
    """Returns True if the element has an empty '<DownloadableArchives/>' tag"""
    downloads = element.find("DownloadableArchives")
    return downloads is not None and not downloads.text


def has_nonempty_downloads(element: ElementTree.Element) -> bool:
    """Returns True if the element has an empty '<DownloadableArchives/>' tag"""
    downloads = element.find("DownloadableArchives")
    return downloads is not None and downloads.text


def _iterate_folders(
    html_doc: str, filter_category: str = ""
) -> Generator[str, None, None]:
    def table_row_to_folder(tr: Tag) -> str:
        try:
            return tr.find_all("td")[1].a.contents[0].rstrip("/")
        except (AttributeError, IndexError):
            return ""

    soup: BeautifulSoup = BeautifulSoup(html_doc, "html.parser")
    for row in soup.body.table.find_all("tr"):
        content: str = table_row_to_folder(row)
        if not content or content == "Parent Directory":
            continue
        if content.startswith(filter_category):
            yield content


def folder_to_version_extension(folder: str) -> Tuple[Optional[Version], str]:
    components = folder.split("_", maxsplit=2)
    ext = "" if len(components) < 3 else components[2]
    ver = "" if len(components) < 2 else components[1]
    return get_semantic_version(qt_ver=ver, is_preview="preview" in ext), ext


def get_extensions_for_version(
    desired_version: Version, archive_id: ArchiveId, html_doc: str
) -> Extensions:
    return Extensions(
        exts=list(
            map(
                lambda ver_ext: ver_ext[1],
                filter(
                    lambda ver_ext: ver_ext[0] == desired_version,
                    map(
                        folder_to_version_extension,
                        _iterate_folders(html_doc, archive_id.category),
                    ),
                ),
            )
        )
    )


def get_versions_for_minor(
    minor_ver: Optional[int], archive_id: ArchiveId, html_doc: str
) -> Versions:
    def filter_by(ver_ext: Tuple[Optional[Version], str]) -> bool:
        version, extension = ver_ext
        return (
            version
            and (minor_ver is None or minor_ver == version.minor)
            and (archive_id.extension == extension)
        )

    def get_version(ver_ext: Tuple[Version, str]):
        return ver_ext[0]

    all_versions_extensions = map(
        folder_to_version_extension, _iterate_folders(html_doc, archive_id.category)
    )
    versions = sorted(
        filter(None, map(get_version, filter(filter_by, all_versions_extensions)))
    )
    iterables = itertools.groupby(versions, lambda version: version.minor)
    return Versions(iterables)


def get_tools(html_doc: str) -> Tools:
    return Tools(tools=list(_iterate_folders(html_doc, "tools")))


def get_modules_architectures_for_version(
    version: Version,
    archive_id: ArchiveId,
    http_fetcher: Callable[[str], str],
) -> Tuple[List[str], List[str]]:
    patch = "" if version.prerelease or archive_id.is_preview() else str(version.patch)
    qt_ver_str = "{}{}{}".format(version.major, version.minor, patch)
    # Example: re.compile(r"^(preview\.)?qt\.(qt5\.)?590\.(.+)$")
    pattern = re.compile(
        r"^(preview\.)?qt\.(qt" + str(version.major) + r"\.)?" + qt_ver_str + r"\.(.+)$"
    )

    def trim_module_prefix(name: str) -> Optional[str]:
        _match = pattern.match(name)
        return _match.group(3) if _match else None

    rest_of_url = archive_id.to_url(qt_version_no_dots=qt_ver_str, file="Updates.xml")
    xml = http_fetcher(rest_of_url)  # raises RequestException

    # We want the names of modules, regardless of architecture:
    modules = xml_to_modules(
        xml,
        predicate=has_nonempty_downloads,
        keys_to_keep=(),  # Just want names
    )

    def to_module_arch(name: str) -> Tuple[Optional[str], Optional[str]]:
        module_with_arch = trim_module_prefix(name)
        if not module_with_arch:
            return None, None
        if archive_id.is_no_arch() or "." not in module_with_arch:
            return module_with_arch, None
        module, arch = module_with_arch.rsplit(".", 1)
        return module, arch

    def naive_modules_arches(names: Iterable[str]) -> Tuple[List[str], List[str]]:
        modules_and_arches, _modules, arches = set(), set(), set()
        for name in names:
            # First term could be a module name or an architecture
            first_term, arch = to_module_arch(name)
            if first_term:
                modules_and_arches.add(first_term)
            if arch:
                arches.add(arch)
        for first_term in modules_and_arches:
            if first_term not in arches:
                _modules.add(first_term)
        return sorted(_modules), sorted(arches)

    def modules_and_known_arches(names: Iterable[str]) -> Tuple[List[str], List[str]]:
        _modules, arches = set(), set()
        for name in names:
            first_term, arch = to_module_arch(name)
            if first_term:
                if first_term in archive_id.possible_architectures():
                    arches.add(first_term)
                else:
                    _modules.add(first_term)
            if arch:
                arches.add(arch)
        return sorted(_modules), sorted(arches)

    return naive_modules_arches(modules.keys())


def list_modules_for_version(
    version: Version,
    archive_id: ArchiveId,
    http_fetcher: Callable[[str], str],
) -> int:
    return _list_modules_architectures_for_version(
        version,
        archive_id,
        http_fetcher,
        lambda mods, arches: mods,
        "No modules available",
    )


def list_architectures_for_version(
    version: Version,
    archive_id: ArchiveId,
    http_fetcher: Callable[[str], str],
) -> int:
    return _list_modules_architectures_for_version(
        version,
        archive_id,
        http_fetcher,
        lambda mods, arches: arches,
        "No architectures available",
    )


def _list_modules_architectures_for_version(
    version: Version,
    archive_id: ArchiveId,
    http_fetcher: Callable[[str], str],
    mux: Callable[[any], List[str]],
    error_msg_if_empty: str,
) -> int:
    logger = logging.getLogger("aqt")
    try:
        result = mux(
            *get_modules_architectures_for_version(version, archive_id, http_fetcher)
        )
        if len(result) == 0:
            logger.error(error_msg_if_empty)
            return 1
        print(" ".join(result))
        return 0
    except requests.exceptions.RequestException as e:
        logger.error("HTTP request error: {}".format(e))
        return 1


class Settings(object):
    """Class to hold configuration and settings.
    Actual values are stored in 'settings.ini' file.
    It also holds a combinations database.
    """

    # this class is Borg/Singleton
    _shared_state = {
        "config": None,
        "_combinations": None,
        "_lock": multiprocessing.Lock(),
    }

    def __init__(self, file=None):
        self.__dict__ = self._shared_state
        if self.config is None:
            with self._lock:
                if self.config is None:
                    self.config = MyConfigParser()
                    # load default config file
                    with open(
                        os.path.join(os.path.dirname(__file__), "settings.ini"), "r"
                    ) as f:
                        self.config.read_file(f)
                    # load custom file
                    if file is not None:
                        if isinstance(file, str):
                            result = self.config.read(file)
                            if len(result) == 0:
                                raise IOError(
                                    "Fails to load specified config file {}".format(
                                        file
                                    )
                                )
                        else:
                            # passed through command line argparse.FileType("r")
                            self.config.read_file(file)
                            file.close()
                    # load combinations
                    with open(
                        os.path.join(os.path.dirname(__file__), "combinations.json"),
                        "r",
                    ) as j:
                        self._combinations = json.load(j)[0]

    @property
    def qt_combinations(self):
        return self._combinations["qt"]

    @property
    def tools_combinations(self):
        return self._combinations["tools"]

    @property
    def available_versions(self):
        return self._combinations["versions"]

    @property
    def available_offline_installer_version(self):
        res = self._combinations["new_archive"]
        res.extend(self._combinations["versions"])
        return res

    def available_modules(self, qt_version):
        """Known module names

        :returns: dictionary of qt_version and module names
        :rtype: List[str]
        """
        modules = self._combinations["modules"]
        versions = qt_version.split(".")
        version = "{}.{}".format(versions[0], versions[1])
        result = None
        for record in modules:
            if record["qt_version"] == version:
                result = record["modules"]
        return result

    @property
    def concurrency(self):
        """concurrency configuration.

        :return: concurrency
        :rtype: int
        """
        return self.config.getint("aqt", "concurrency", fallback=4)

    @property
    def blacklist(self):
        """list of sites in a blacklist

        :returns: list of site URLs(scheme and host part)
        :rtype: List[str]
        """
        return self.config.getlist("mirrors", "blacklist", fallback=[])

    @property
    def baseurl(self):
        return self.config.get("aqt", "baseurl", fallback="https://download.qt.io")

    @property
    def connection_timeout(self):
        return self.config.getfloat("aqt", "connection_timeout", fallback=3.5)

    @property
    def response_timeout(self):
        return self.config.getfloat("aqt", "response_timeout", fallback=3.5)

    @property
    def fallbacks(self):
        return self.config.getlist("mirrors", "fallbacks", fallback=[])

    @property
    def zipcmd(self):
        return self.config.get("aqt", "7zcmd", fallback="7z")<|MERGE_RESOLUTION|>--- conflicted
+++ resolved
@@ -44,10 +44,7 @@
 import requests
 from requests import RequestException, adapters
 
-<<<<<<< HEAD
 from aqt.exceptions import ArchiveConnectionError, ArchiveDownloadError
-=======
-from aqt.exceptions import ArchiveDownloadError, ArchiveConnectionError
 from bs4 import BeautifulSoup
 from bs4.element import Tag
 from semantic_version import Version
@@ -202,7 +199,6 @@
 
     def __str__(self):
         return " ".join(self.exts)
->>>>>>> 18fad3d7
 
 
 def _get_meta(url: str):
