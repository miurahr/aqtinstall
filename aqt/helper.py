#!/usr/bin/env python
#
# Copyright (C) 2019-2021 Hiroshi Miura <miurahr@linux.com>
#
# Permission is hereby granted, free of charge, to any person obtaining a copy of
# this software and associated documentation files (the "Software"), to deal in
# the Software without restriction, including without limitation the rights to
# use, copy, modify, merge, publish, distribute, sublicense, and/or sell copies of
# the Software, and to permit persons to whom the Software is furnished to do so,
# subject to the following conditions:
#
# The above copyright notice and this permission notice shall be included in all
# copies or substantial portions of the Software.
#
# THE SOFTWARE IS PROVIDED "AS IS", WITHOUT WARRANTY OF ANY KIND, EXPRESS OR
# IMPLIED, INCLUDING BUT NOT LIMITED TO THE WARRANTIES OF MERCHANTABILITY, FITNESS
# FOR A PARTICULAR PURPOSE AND NONINFRINGEMENT. IN NO EVENT SHALL THE AUTHORS OR
# COPYRIGHT HOLDERS BE LIABLE FOR ANY CLAIM, DAMAGES OR OTHER LIABILITY, WHETHER
# IN AN ACTION OF CONTRACT, TORT OR OTHERWISE, ARISING FROM, OUT OF OR IN
# CONNECTION WITH THE SOFTWARE OR THE USE OR OTHER DEALINGS IN THE SOFTWARE.

import configparser
import dataclasses
import itertools
import hashlib
import json
import logging
import multiprocessing
import os
import re
import sys
import xml.etree.ElementTree as ElementTree
from typing import (
    List,
    Optional,
    Dict,
    Tuple,
    Iterable,
    Callable,
    Generator,
)
from urllib.parse import urlparse

import requests
from requests import RequestException, adapters

<<<<<<< HEAD
from aqt.exceptions import ArchiveDownloadError, ArchiveConnectionError
from bs4 import BeautifulSoup
from bs4.element import Tag
from semantic_version import Version

ALL_EXTENSIONS = (
    "wasm",
    "src_doc_examples",
    "preview",
    "wasm_preview",
    "x86_64",
    "x86",
    "armv7",
    "arm64_v8a",
)

ARCH_BY_HOST_TARGET: Dict[str, Dict[str, Iterable[str]]] = {
    "linux": {
        "desktop": ("gcc_64", "wasm_32"),
        "android": (
            "android",
            "android_x86_64",
            "android_arm64_v8a",
            "android_x86",
            "android_armv7",
        ),
    },
    "mac": {
        "desktop": ("clang_64", "wasm_32"),
        "android": (
            "android",
            "android_x86_64",
            "android_arm64_v8a",
            "android_x86",
            "android_armv7",
        ),
        "ios": ("ios",),
    },
    "windows": {
        "desktop": (
            "win64_msvc2019_64",
            "win32_msvc2019",
            "win64_msvc2017_64",
            "win32_msvc2017",
            "win64_msvc2015_64",
            "win32_msvc2015",
            "win64_mingw81",
            "win32_mingw81",
            "win64_mingw73",
            "win32_mingw73",
            "win32_mingw53",
            "wasm_32",
        ),
        "winrt": (
            "win64_msvc2019_winrt_x64",
            "win64_msvc2019_winrt_x86",
            "win64_msvc2017_winrt_x64",
            "win64_msvc2017_winrt_x86",
            "win64_msvc2019_winrt_armv7",
            "win64_msvc2017_winrt_armv7",
        ),
        "android": (
            "android",
            "android_x86_64",
            "android_arm64_v8a",
            "android_x86",
            "android_armv7",
        ),
    },
}


@dataclasses.dataclass
class ArchiveId:
    category: str  # one of (tools, qt5, qt6)
    host: str  # one of (windows, mac, linux)
    target: str  # one of (desktop, android, ios, winrt)
    extension: str = ""  # one of ALL_EXTENSIONS

    def is_preview(self) -> bool:
        return "preview" in self.extension if self.extension else False

    def is_qt(self) -> bool:
        return self.category.startswith("qt")

    def is_tools(self) -> bool:
        return self.category == "tools"

    def is_no_arch(self) -> bool:
        """ Returns True if there should be no arch attached to the module names """
        return self.extension in ("src_doc_examples",)

    def possible_architectures(self) -> Iterable[str]:
        return ARCH_BY_HOST_TARGET[self.host][self.target]

    def to_url(self, qt_version_no_dots: Optional[str] = None, file: str = "") -> str:
        base = "online/qtsdkrepository/{os}{arch}/{target}/".format(
            os=self.host,
            arch="_x86" if self.host == "windows" else "_x64",
            target=self.target,
        )
        if not qt_version_no_dots:
            return base
        folder = "{category}_{ver}{ext}/".format(
            category=self.category,
            ver=qt_version_no_dots,
            ext="_" + self.extension if self.extension else "",
        )
        return base + folder + file


class Versions:
    def __init__(self, it_of_it: Iterable[Tuple[int, Iterable[Version]]]):
        self.versions: List[List[Version]] = [
            list(versions_iterator) for _, versions_iterator in it_of_it
        ]

    def __str__(self):
        return "\n".join(
            " ".join(Versions.stringify_ver(version) for version in minor_list)
            for minor_list in self.versions
        )

    def __bool__(self):
        return len(self.versions) > 0 and len(self.versions[0]) > 0

    def latest(self) -> Optional[Version]:
        if not self:
            return None
        return self.versions[-1][-1]

    @staticmethod
    def stringify_ver(version: Version) -> str:
        if version.prerelease:
            return "{}.{}-preview".format(version.major, version.minor)
        return str(version)


@dataclasses.dataclass
class Tools:
    tools: List[str]

    def __str__(self):
        return "\n".join(self.tools)

    def __bool__(self):
        return len(self.tools) > 0


@dataclasses.dataclass
class Extensions:
    exts: List[str]

    def __str__(self):
        return " ".join(self.exts)
=======
from aqt.exceptions import ArchiveConnectionError, ArchiveDownloadError
>>>>>>> 55563c61


def _get_meta(url: str):
    return requests.get(url + ".meta4")


def _check_content_type(ct: str) -> bool:
    candidate = ["application/metalink4+xml", "text/plain"]
    return any(ct.startswith(t) for t in candidate)


def getUrl(url: str, timeout, logger) -> str:
    with requests.Session() as session:
        adapter = requests.adapters.HTTPAdapter()
        session.mount("http://", adapter)
        session.mount("https://", adapter)
        try:
            r = requests.get(url, allow_redirects=False, timeout=timeout)
            if 300 < r.status_code < 309:
                logger.info(
                    "Asked to redirect({}) to: {}".format(
                        r.status_code, r.headers["Location"]
                    )
                )
                newurl = altlink(r.url, r.headers["Location"], logger=logger)
                logger.info("Redirected: {}".format(urlparse(newurl).hostname))
                r = session.get(newurl, stream=True, timeout=timeout)
        except (
            ConnectionResetError,
            requests.exceptions.ConnectionError,
            requests.exceptions.Timeout,
        ):
            raise ArchiveConnectionError()
        else:
            if r.status_code != 200:
                logger.error(
                    "Download error when access to {}\n"
                    "Server response code: {}, reason: {}".format(
                        url, r.status_code, r.reason
                    )
                )
                raise ArchiveDownloadError("Download error!")
        result = r.text
    return result


def downloadBinaryFile(url: str, out: str, hash_algo: str, exp: str, timeout, logger):
    with requests.Session() as session:
        adapter = requests.adapters.HTTPAdapter()
        session.mount("http://", adapter)
        session.mount("https://", adapter)
        try:
            r = session.get(url, allow_redirects=False, stream=True, timeout=timeout)
            if 300 < r.status_code < 309:
                logger.info(
                    "Asked to redirect({}) to: {}".format(
                        r.status_code, r.headers["Location"]
                    )
                )
                newurl = altlink(r.url, r.headers["Location"], logger=logger)
                logger.info("Redirected: {}".format(urlparse(newurl).hostname))
                r = session.get(newurl, stream=True, timeout=timeout)
        except requests.exceptions.ConnectionError as e:
            logger.error("Connection error: %s" % e.args)
            raise e
        except requests.exceptions.Timeout as e:
            logger.error("Connection timeout: %s" % e.args)
            raise e
        else:
            hash = hashlib.new(hash_algo)
            try:
                with open(out, "wb") as fd:
                    for chunk in r.iter_content(chunk_size=8196):
                        fd.write(chunk)
                        hash.update(chunk)
                    fd.flush()
                if exp is not None:
                    if hash.digest() != exp:
                        raise ArchiveDownloadError(
                            "Download file is corrupted! Check sum error."
                        )
            except Exception as e:
                exc = sys.exc_info()
                logger.error("Download error: %s" % exc[1])
                raise e


def altlink(url: str, alt: str, logger=None):
    """Blacklisting redirected(alt) location based on Settings.blacklist configuration.
    When found black url, then try download a url + .meta4 that is a metalink version4
    xml file, parse it and retrieve best alternative url."""
    if logger is None:
        logger = logging.getLogger(__name__)
    blacklist = Settings().blacklist  # type: Optional[List[str]]
    if not any(alt.startswith(b) for b in blacklist):
        return alt
    try:
        m = _get_meta(url)
    except requests.exceptions.ConnectionError:
        logger.error("Got connection error. Fall back to recovery plan...")
        return alt
    else:
        # Expected response->'application/metalink4+xml; charset=utf-8'
        if not _check_content_type(m.headers["content-type"]):
            logger.error(
                "Unexpected meta4 response;content-type: {}".format(
                    m.headers["content-type"]
                )
            )
            return alt
        try:
            mirror_xml = ElementTree.fromstring(m.text)
            meta_urls = {}
            for f in mirror_xml.iter("{urn:ietf:params:xml:ns:metalink}file"):
                for u in f.iter("{urn:ietf:params:xml:ns:metalink}url"):
                    meta_urls[u.attrib["priority"]] = u.text
            mirrors = [
                meta_urls[i] for i in sorted(meta_urls.keys(), key=lambda x: int(x))
            ]
        except Exception:
            exc_info = sys.exc_info()
            logger.error("Unexpected meta4 file; parse error: {}".format(exc_info[1]))
            return alt
        else:
            # Return first priority item which is not blacklist in mirrors list,
            # if not found then return alt in default
            return next(
                filter(
                    lambda mirror: not any(mirror.startswith(b) for b in blacklist),
                    mirrors,
                ),
                alt,
            )


class MyConfigParser(configparser.ConfigParser):
    def getlist(self, section: str, option: str, fallback=[]) -> List[str]:
        value = self.get(section, option)
        try:
            result = list(filter(None, (x.strip() for x in value.splitlines())))
        except Exception:
            result = fallback
        return result

    def getlistint(self, section: str, option: str, fallback=[]):
        try:
            result = [int(x) for x in self.getlist(section, option)]
        except Exception:
            result = fallback
        return result


def to_version(qt_ver: Optional[str]) -> Optional[Version]:
    """Converts a Qt version string with dots (5.X.Y, etc) into a semantic version.
    If the version ends in `-preview`, the version is treated as a preview release.
    If the patch value is missing, patch is assumed to be zero.
    If the version cannot be converted to a Version, a ValueError is raised.
    """
    if not qt_ver:
        return None
    match = re.match(r"^(\d+)\.(\d+)(\.(\d+)|-preview)?$", qt_ver)
    if not match:
        raise ValueError("Invalid version string '{}'".format(qt_ver))
    major, minor, end, patch = match.groups()
    is_preview = end == "-preview"
    return Version(
        major=int(major),
        minor=int(minor),
        patch=int(patch) if patch else 0,
        prerelease=("preview",) if is_preview else None,
    )


def get_semantic_version(qt_ver: str, is_preview: bool) -> Optional[Version]:
    """Converts a Qt version string (596, 512, 5132, etc) into a semantic version.
    This makes a lot of assumptions based on established patterns:
    If is_preview is True, the number is interpreted as ver[0].ver[1:], with no patch.
    If the version is 3 digits, then major, minor, and patch each get 1 digit.
    If the version is 4 or more digits, then major gets 1 digit, minor gets 2 digits
    and patch gets all the rest.
    As of May 2021, the version strings at https://download.qt.io/online/qtsdkrepository
    conform to this pattern; they are not guaranteed to do so in the future.
    """
    if not qt_ver or any(not ch.isdigit() for ch in qt_ver):
        return None
    if is_preview:
        return Version(
            major=int(qt_ver[:1]),
            minor=int(qt_ver[1:]),
            patch=0,
            prerelease=("preview",),
        )
    elif len(qt_ver) >= 4:
        return Version(
            major=int(qt_ver[:1]), minor=int(qt_ver[1:3]), patch=int(qt_ver[3:])
        )
    elif len(qt_ver) == 3:
        return Version(
            major=int(qt_ver[:1]), minor=int(qt_ver[1:2]), patch=int(qt_ver[2:])
        )
    elif len(qt_ver) == 2:
        return Version(major=int(qt_ver[:1]), minor=int(qt_ver[1:2]), patch=0)
    raise ValueError("Invalid version string '{}'".format(qt_ver))


def request_http_with_failover(
    base_urls: List[str], rest_of_url: str, timeout: Tuple[float, float]
) -> str:
    """Make an HTTP request, using one or more base urls in case the request fails.
    If all requests fail, then re-raise the requests.exceptions.RequestException
    that was raised by the final HTTP request.
    Any HTTP request that resulted in a status code >= 400 will result in a RequestException.
    """
    for i, base_url in enumerate(base_urls):
        try:
            url = base_url + "/" + rest_of_url
            r = requests.get(url, timeout=timeout)
            r.raise_for_status()
            return r.text
        except RequestException as e:
            # Only raise the exception if all urls are exhausted
            if i == len(base_urls) - 1:
                raise e


def xml_to_modules(
    xml_text: str,
    predicate: Callable[[ElementTree.Element], bool],
    keys_to_keep: Iterable[str],
) -> Dict[str, Dict[str, str]]:
    """Converts an XML document to a dict of `PackageUpdate` dicts, indexed by `Name` attribute.
    Only report elements that satisfy `predicate(element)`.
    Only report keys in the list `keys_to_keep`.
    """
    try:
        parsed_xml = ElementTree.fromstring(xml_text)
    except ElementTree.ParseError:
        return {}
    packages = {}
    for packageupdate in parsed_xml.iter("PackageUpdate"):
        if predicate and not predicate(packageupdate):
            continue
        name = packageupdate.find("Name").text
        packages[name] = {}
        for key in keys_to_keep:
            packages[name][key] = getattr(packageupdate.find(key), "text", None)
    return packages


def has_empty_downloads(element: ElementTree.Element) -> bool:
    """Returns True if the element has an empty '<DownloadableArchives/>' tag"""
    downloads = element.find("DownloadableArchives")
    return downloads is not None and not downloads.text


def has_nonempty_downloads(element: ElementTree.Element) -> bool:
    """Returns True if the element has an empty '<DownloadableArchives/>' tag"""
    downloads = element.find("DownloadableArchives")
    return downloads is not None and downloads.text


def _iterate_folders(
    html_doc: str, filter_category: str = ""
) -> Generator[str, None, None]:
    def table_row_to_folder(tr: Tag) -> str:
        try:
            return tr.find_all("td")[1].a.contents[0].rstrip("/")
        except (AttributeError, IndexError):
            return ""

    soup: BeautifulSoup = BeautifulSoup(html_doc, "html.parser")
    for row in soup.body.table.find_all("tr"):
        content: str = table_row_to_folder(row)
        if not content or content == "Parent Directory":
            continue
        if content.startswith(filter_category):
            yield content


def folder_to_version_extension(folder: str) -> Tuple[Optional[Version], str]:
    components = folder.split("_", maxsplit=2)
    ext = "" if len(components) < 3 else components[2]
    ver = "" if len(components) < 2 else components[1]
    return get_semantic_version(qt_ver=ver, is_preview="preview" in ext), ext


def get_extensions_for_version(
    desired_version: Version, archive_id: ArchiveId, html_doc: str
) -> Extensions:
    return Extensions(
        exts=list(
            map(
                lambda ver_ext: ver_ext[1],
                filter(
                    lambda ver_ext: ver_ext[0] == desired_version,
                    map(
                        folder_to_version_extension,
                        _iterate_folders(html_doc, archive_id.category),
                    ),
                ),
            )
        )
    )


def get_versions_for_minor(
    minor_ver: Optional[int], archive_id: ArchiveId, html_doc: str
) -> Versions:
    def filter_by(ver_ext: Tuple[Optional[Version], str]) -> bool:
        version, extension = ver_ext
        return (
            version
            and (minor_ver is None or minor_ver == version.minor)
            and (archive_id.extension == extension)
        )

    def get_version(ver_ext: Tuple[Version, str]):
        return ver_ext[0]

    all_versions_extensions = map(
        folder_to_version_extension, _iterate_folders(html_doc, archive_id.category)
    )
    versions = sorted(
        filter(None, map(get_version, filter(filter_by, all_versions_extensions)))
    )
    iterables = itertools.groupby(versions, lambda version: version.minor)
    return Versions(iterables)


def get_tools(html_doc: str) -> Tools:
    return Tools(tools=list(_iterate_folders(html_doc, "tools")))


def get_modules_architectures_for_version(
    version: Version,
    archive_id: ArchiveId,
    http_fetcher: Callable[[str], str],
) -> Tuple[List[str], List[str]]:
    patch = "" if version.prerelease or archive_id.is_preview() else str(version.patch)
    qt_ver_str = "{}{}{}".format(version.major, version.minor, patch)
    # Example: re.compile(r"^(preview\.)?qt\.(qt5\.)?590\.(.+)$")
    pattern = re.compile(
        r"^(preview\.)?qt\.(qt" + str(version.major) + r"\.)?" + qt_ver_str + r"\.(.+)$"
    )

    def trim_module_prefix(name: str) -> Optional[str]:
        _match = pattern.match(name)
        return _match.group(3) if _match else None

    rest_of_url = archive_id.to_url(qt_version_no_dots=qt_ver_str, file="Updates.xml")
    xml = http_fetcher(rest_of_url)  # raises RequestException

    # We want the names of modules, regardless of architecture:
    modules = xml_to_modules(
        xml,
        predicate=has_nonempty_downloads,
        keys_to_keep=(),  # Just want names
    )

    def to_module_arch(name: str) -> Tuple[Optional[str], Optional[str]]:
        module_with_arch = trim_module_prefix(name)
        if not module_with_arch:
            return None, None
        if archive_id.is_no_arch() or "." not in module_with_arch:
            return module_with_arch, None
        module, arch = module_with_arch.rsplit(".", 1)
        return module, arch

    def naive_modules_arches(names: Iterable[str]) -> Tuple[List[str], List[str]]:
        modules_and_arches, _modules, arches = set(), set(), set()
        for name in names:
            # First term could be a module name or an architecture
            first_term, arch = to_module_arch(name)
            if first_term:
                modules_and_arches.add(first_term)
            if arch:
                arches.add(arch)
        for first_term in modules_and_arches:
            if first_term not in arches:
                _modules.add(first_term)
        return sorted(_modules), sorted(arches)

    def modules_and_known_arches(names: Iterable[str]) -> Tuple[List[str], List[str]]:
        _modules, arches = set(), set()
        for name in names:
            first_term, arch = to_module_arch(name)
            if first_term:
                if first_term in archive_id.possible_architectures():
                    arches.add(first_term)
                else:
                    _modules.add(first_term)
            if arch:
                arches.add(arch)
        return sorted(_modules), sorted(arches)

    return naive_modules_arches(modules.keys())


def list_modules_for_version(
    version: Version,
    archive_id: ArchiveId,
    http_fetcher: Callable[[str], str],
) -> int:
    return _list_modules_architectures_for_version(
        version,
        archive_id,
        http_fetcher,
        lambda mods, arches: mods,
        "No modules available",
    )


def list_architectures_for_version(
    version: Version,
    archive_id: ArchiveId,
    http_fetcher: Callable[[str], str],
) -> int:
    return _list_modules_architectures_for_version(
        version,
        archive_id,
        http_fetcher,
        lambda mods, arches: arches,
        "No architectures available",
    )


def _list_modules_architectures_for_version(
    version: Version,
    archive_id: ArchiveId,
    http_fetcher: Callable[[str], str],
    mux: Callable[[any], List[str]],
    error_msg_if_empty: str,
) -> int:
    logger = logging.getLogger("aqt")
    try:
        result = mux(
            *get_modules_architectures_for_version(version, archive_id, http_fetcher)
        )
        if len(result) == 0:
            logger.error(error_msg_if_empty)
            return 1
        print(" ".join(result))
        return 0
    except requests.exceptions.RequestException as e:
        logger.error("HTTP request error: {}".format(e))
        return 1


class Settings(object):
    """Class to hold configuration and settings.
    Actual values are stored in 'settings.ini' file.
    It also holds a combinations database.
    """

    # this class is Borg/Singleton
    _shared_state = {
        "config": None,
        "_combinations": None,
        "_lock": multiprocessing.Lock(),
    }

    def __init__(self, file=None):
        self.__dict__ = self._shared_state
        if self.config is None:
            with self._lock:
                if self.config is None:
                    self.config = MyConfigParser()
                    # load default config file
                    with open(
                        os.path.join(os.path.dirname(__file__), "settings.ini"), "r"
                    ) as f:
                        self.config.read_file(f)
                    # load custom file
                    if file is not None:
                        if isinstance(file, str):
                            result = self.config.read(file)
                            if len(result) == 0:
                                raise IOError(
                                    "Fails to load specified config file {}".format(
                                        file
                                    )
                                )
                        else:
                            # passed through command line argparse.FileType("r")
                            self.config.read_file(file)
                            file.close()
                    # load combinations
                    with open(
                        os.path.join(os.path.dirname(__file__), "combinations.json"),
                        "r",
                    ) as j:
                        self._combinations = json.load(j)[0]

    @property
    def qt_combinations(self):
        return self._combinations["qt"]

    @property
    def tools_combinations(self):
        return self._combinations["tools"]

    @property
    def available_versions(self):
        return self._combinations["versions"]

    @property
    def available_offline_installer_version(self):
        res = self._combinations["new_archive"]
        res.extend(self._combinations["versions"])
        return res

    def available_modules(self, qt_version):
        """Known module names

        :returns: dictionary of qt_version and module names
        :rtype: List[str]
        """
        modules = self._combinations["modules"]
        versions = qt_version.split(".")
        version = "{}.{}".format(versions[0], versions[1])
        result = None
        for record in modules:
            if record["qt_version"] == version:
                result = record["modules"]
        return result

    @property
    def concurrency(self):
        """concurrency configuration.

        :return: concurrency
        :rtype: int
        """
        return self.config.getint("aqt", "concurrency", fallback=4)

    @property
    def blacklist(self):
        """list of sites in a blacklist

        :returns: list of site URLs(scheme and host part)
        :rtype: List[str]
        """
        return self.config.getlist("mirrors", "blacklist", fallback=[])

    @property
    def baseurl(self):
        return self.config.get("aqt", "baseurl", fallback="https://download.qt.io")

    @property
    def connection_timeout(self):
        return self.config.getfloat("aqt", "connection_timeout", fallback=3.5)

    @property
    def response_timeout(self):
        return self.config.getfloat("aqt", "response_timeout", fallback=3.5)

    @property
    def fallbacks(self):
        return self.config.getlist("mirrors", "fallbacks", fallback=[])

    @property
    def zipcmd(self):
        return self.config.get("aqt", "7zcmd", fallback="7z")<|MERGE_RESOLUTION|>--- conflicted
+++ resolved
@@ -44,8 +44,7 @@
 import requests
 from requests import RequestException, adapters
 
-<<<<<<< HEAD
-from aqt.exceptions import ArchiveDownloadError, ArchiveConnectionError
+from aqt.exceptions import ArchiveConnectionError, ArchiveDownloadError
 from bs4 import BeautifulSoup
 from bs4.element import Tag
 from semantic_version import Version
@@ -200,9 +199,6 @@
 
     def __str__(self):
         return " ".join(self.exts)
-=======
-from aqt.exceptions import ArchiveConnectionError, ArchiveDownloadError
->>>>>>> 55563c61
 
 
 def _get_meta(url: str):
