"""
This sets variables for a matrix of QT versions to test downloading against with Azure Pipelines
"""
import collections
import json
import re
from itertools import product
from typing import Dict, Optional

MIRRORS = [
    "https://ftp.jaist.ac.jp/pub/qtproject",
    "https://ftp1.nluug.nl/languages/qt",
    "https://mirrors.dotsrc.org/qtproject",
]


class BuildJob:

    EMSDK_FOR_QT = {
        "6.2": "2.0.14",
        "6.3": "3.0.0",
        "6.4": "3.1.14",
        "6.5": "3.1.25",
        "6.6": "3.1.37",
        "6.7": "3.1.50",
        "6.8": "3.1.56",
    }

    def __init__(
        self,
        command,
        qt_version,
        host,
        target,
        arch,
        archdir,
        *,
        module=None,
        mirror=None,
        subarchives=None,
        output_dir=None,
        list_options=None,
        spec=None,
        mingw_variant: str = "",
        is_autodesktop: bool = False,
        tool_options: Optional[Dict[str, str]] = None,
        check_output_cmd: Optional[str] = None,
        emsdk_version: str = "sdk-fastcomp-1.38.27-64bit@3.1.29",
        # did not change for safety, created func self.emsdk_version()
        autodesk_arch_folder: Optional[str] = None,
    ):
        self.command = command
        self.qt_version = qt_version
        self.host = host
        self.target = target
        self.arch = arch
        self.archdir = archdir
        self.module = module
        self.mirror = mirror
        self.subarchives = subarchives
        self.mingw_variant: str = mingw_variant
        self.is_autodesktop: bool = is_autodesktop
        self.list_options = list_options if list_options else {}
        self.tool_options: Dict[str, str] = tool_options if tool_options else {}
        # `steps.yml` assumes that qt_version is the highest version that satisfies spec
        self.spec = spec
        self.output_dir = output_dir
        self.check_output_cmd = check_output_cmd
        self.emsdk_version = emsdk_version
        self.autodesk_arch_folder = autodesk_arch_folder

    def qt_bindir(self, *, sep='/') -> str:
        out_dir = f"$(Build.BinariesDirectory){sep}Qt" if not self.output_dir else self.output_dir
        version_dir = self.qt_version
        return f"{out_dir}{sep}{version_dir}{sep}{self.archdir}{sep}bin"

    def win_qt_bindir(self) -> str:
        return self.qt_bindir(sep='\\')

    def autodesk_qt_bindir(self, *, sep='/') -> str:
        out_dir = f"$(Build.BinariesDirectory){sep}Qt" if not self.output_dir else self.output_dir
        version_dir = self.qt_version
        return f"{out_dir}{sep}{version_dir}{sep}{self.autodesk_arch_folder or self.archdir}{sep}bin"

    def win_autodesk_qt_bindir(self) -> str:
        return self.autodesk_qt_bindir(sep='\\')

    def mingw_folder(self) -> str:
        """
        Tool variant         -> folder name
        --------------------    -----------------
        win64_llvm_mingw1706 -> llvm-mingw1706_64
        win64_mingw1310      -> mingw1310_64
        win64_mingw900       -> mingw1120_64 (tool contains mingw 11.2.0 instead of 9.0.0)
        win64_mingw810       -> mingw810_64
        """
        if not self.mingw_variant:
            return ""
        match = re.match(r"^win(?P<bits>\d+)_(?P<llvm>llvm_)?(?P<mingw>mingw\d+)$", self.mingw_variant)
        if match.group('llvm'):
            return f"llvm-{match.group('mingw')}_{match.group('bits')}"
        if match.group('mingw') == "mingw900":  # tool contains mingw 11.2.0, not 9.0.0
            return f"mingw1120_{match.group('bits')}"
        return f"{match.group('mingw')}_{match.group('bits')}"

    def mingw_tool_name(self) -> str:
        if self.mingw_variant == "win64_mingw900":
            return "tools_mingw90"
        elif self.mingw_variant == "win64_mingw1310":
            return "tools_mingw1310"
        elif self.mingw_variant == "win64_llvm_mingw1706":
            return "tools_llvm_mingw1706"
        else:
            return "tools_mingw"

    def emsdk_version(self) -> str:
        return BuildJob.emsdk_version_for_qt(self.qt_version)

    @staticmethod
    def emsdk_version_for_qt(version_of_qt: str) -> str:
        qt_major_minor = ".".join(version_of_qt.split(".")[:2])

        if qt_major_minor in BuildJob.EMSDK_FOR_QT:
            return BuildJob.EMSDK_FOR_QT[qt_major_minor]

        # Find the latest version using string comparison
        latest_version = "0.0"
        for version in BuildJob.EMSDK_FOR_QT.keys():
            if version > latest_version:
                latest_version = version

        return BuildJob.EMSDK_FOR_QT[latest_version]


class PlatformBuildJobs:
    def __init__(self, platform, build_jobs):
        self.platform = platform
        self.build_jobs = build_jobs


python_versions = ["3.13"]

qt_versions = ["6.8.1"]

linux_build_jobs = []
linux_arm64_build_jobs = []
mac_build_jobs = []
windows_build_jobs = []

all_platform_build_jobs = [
    PlatformBuildJobs("linux", linux_build_jobs),
    PlatformBuildJobs("linux_arm64", linux_arm64_build_jobs),
    PlatformBuildJobs("mac", mac_build_jobs),
    PlatformBuildJobs("windows", windows_build_jobs),
]

# Linux Desktop
for qt_version in qt_versions:
    linux_build_jobs.append(
        BuildJob("install-qt", qt_version, "linux", "desktop", "linux_gcc_64", "gcc_64")
    )
linux_arm64_build_jobs.append(BuildJob("install-qt", "6.7.0", "linux_arm64", "desktop", "linux_gcc_arm64", "gcc_arm64"))

# Mac Desktop
for qt_version in qt_versions:
    mac_build_jobs.append(
        BuildJob("install-qt", qt_version, "mac", "desktop", "clang_64", "macos")
    )
mac_build_jobs.append(BuildJob(
    "install-qt",
    "6.2.0",
    "mac",
    "desktop",
    "clang_64",
    "macos",
    module="qtcharts qtnetworkauth", ))

# Windows Desktop
for qt_version in qt_versions:
    windows_build_jobs.append(BuildJob("install-qt", qt_version, "windows", "desktop", "win64_msvc2022_64", "msvc2022_64"))
windows_build_jobs.extend(
    [
        BuildJob(
            "install-qt",
            "6.8.1",
            "windows",
            "desktop",
            "win64_msvc2022_arm64_cross_compiled",
            "msvc2022_arm64",
            is_autodesktop=True,
        ),
        BuildJob(
            "install-qt",
            "6.7.3",
            "windows",
            "desktop",
            "win64_llvm_mingw",
            "llvm-mingw_64",
            mingw_variant="win64_llvm_mingw1706",
            is_autodesktop=False,
        ),
        BuildJob(
            # Archives stored as .zip
            "install-src", "6.4.3", "windows", "desktop", "gcc_64", "gcc_64", subarchives="qtlottie",
            # Fail the job if this path does not exist:
            check_output_cmd="ls -lh ./6.4.3/Src/qtlottie/",
        ),
    ]
)

# Extra modules test
linux_build_jobs.extend(
    [
        BuildJob(
            # Archives stored as .7z
            "install-src", "6.1.0", "linux", "desktop", "gcc_64", "gcc_64", subarchives="qtlottie",
            # Fail the job if this path does not exist:
            check_output_cmd="ls -lh ./6.1.0/Src/qtlottie/",
        ),
        BuildJob(
            # Archives stored as .tar.gz
            "install-src", "6.4.3", "linux", "desktop", "gcc_64", "gcc_64", subarchives="qtlottie",
            # Fail the job if this path does not exist:
            check_output_cmd="ls -lh ./6.4.3/Src/qtlottie/",
        ),
        # Should install the `qtlottie` module, even though the archive `qtlottieanimation` is not specified:
        BuildJob(
            "install-doc", "6.1.3", "linux", "desktop", "gcc_64", "gcc_64",
            subarchives="qtdoc", module="qtlottie",
            # Fail the job if these paths do not exist:
            check_output_cmd="ls -lh ./Docs/Qt-6.1.3/qtdoc/ ./Docs/Qt-6.1.3/qtlottieanimation/",
        ),
        # Should install the `qtcharts` module, even though the archive `qtcharts` is not specified:
        BuildJob(
            "install-example", "6.1.3", "linux", "desktop", "gcc_64", "gcc_64",
            subarchives="qtdoc", module="qtcharts",
            # Fail the job if these paths do not exist:
            check_output_cmd="ls -lh ./Examples/Qt-6.1.3/charts/ ./Examples/Qt-6.1.3/demos/ "
                             "./Examples/Qt-6.1.3/tutorials/",
        ),
        # test for list commands
<<<<<<< HEAD
        BuildJob('list-commands', '6.1.0', 'linux', 'desktop', 'gcc_64', '', spec=">6.0,<6.1.1", list_options={'HAS_WASM': "False"}),
        BuildJob('list-commands', '6.1.0', 'linux', 'android', 'android_armv7', '', spec=">6.0,<6.1.1", list_options={}),
=======
        BuildJob('list-qt', '6.1.0', 'linux', 'desktop', 'gcc_64', '', spec=">6.0,<6.1.1",
                 list_options={'HAS_WASM': "False"}),
        BuildJob('list-qt', '6.1.0', 'linux', 'android', 'android_armv7', '', spec=">6.0,<6.1.1", list_options={}),
>>>>>>> b7893142
    ]
)

# WASM
linux_build_jobs.append(
    BuildJob("install-qt", "6.4.0", "linux", "desktop", "wasm_32", "wasm_32",
             is_autodesktop=True, emsdk_version="sdk-3.1.14-64bit", autodesk_arch_folder="gcc_64")
)
for job_queue, host, desk_arch in (
    (linux_build_jobs, "linux", "gcc_64"),
    (mac_build_jobs, "mac", "clang_64"),
    (windows_build_jobs, "windows", "mingw_64"),
):
    for wasm_arch in ("wasm_singlethread", "wasm_multithread"):
        job_queue.append(
            BuildJob("install-qt", "6.5.0", host, "desktop", wasm_arch, wasm_arch,
                     is_autodesktop=True, emsdk_version="sdk-3.1.25-64bit", autodesk_arch_folder=desk_arch)
        )
mac_build_jobs.append(
    BuildJob("install-qt", "6.4.3", "mac", "desktop", "wasm_32", "wasm_32",
             is_autodesktop=True, emsdk_version="sdk-3.1.14-64bit", autodesk_arch_folder="clang_64")
)
windows_build_jobs.append(
    BuildJob("install-qt", "6.4.3", "windows", "desktop", "wasm_32", "wasm_32",
             is_autodesktop=True, emsdk_version="sdk-3.1.14-64bit", autodesk_arch_folder="mingw_64",
             mingw_variant="win64_mingw900")
)

# WASM post 6.7.x
linux_build_jobs.append(
    BuildJob("install-qt", "6.7.3", "all_os", "wasm", "wasm_multithread", "wasm_multithread",
             is_autodesktop=True, emsdk_version=f"sdk-{BuildJob.emsdk_version_for_qt("6.7.3")}-64bit",
             autodesk_arch_folder="gcc_64")
)
for job_queue, host, desk_arch, target, qt_version in (
    (linux_build_jobs, "all_os", "linux_gcc_64", "wasm", qt_versions[0]),
    (mac_build_jobs, "all_os", "clang_64", "wasm", qt_versions[0]),
    (windows_build_jobs, "all_os", "mingw_64", "wasm", qt_versions[0]),
):
    for wasm_arch in ("wasm_singlethread", "wasm_multithread"):
        job_queue.append(
            BuildJob("install-qt", qt_version, host, target, wasm_arch, wasm_arch,
                     is_autodesktop=True, emsdk_version=f"sdk-{BuildJob.emsdk_version_for_qt(qt_version)}-64bit",
                     autodesk_arch_folder=desk_arch)
        )

# mobile SDK
mac_build_jobs.extend(
    [
        BuildJob("install-qt", "6.4.3", "mac", "ios", "ios", "ios", module="qtsensors", is_autodesktop=True),
        BuildJob("install-qt", "6.2.4", "mac", "ios", "ios", "ios", module="qtsensors", is_autodesktop=False),
        BuildJob("install-qt", "6.4.3", "mac", "android", "android_armv7", "android_armv7", is_autodesktop=True),
    ]
)
linux_build_jobs.extend(
    [
        BuildJob("install-qt", "6.1.3", "linux", "android", "android_armv7", "android_armv7", is_autodesktop=True),
        BuildJob("install-qt", "6.4.3", "linux", "android", "android_arm64_v8a", "android_arm64_v8a", is_autodesktop=True),
    ]
)

# Qt 6.3.0 for Windows-Android has win64_mingw available, but not win64_mingw81.
# This will test that the path to mingw is not hardcoded.
windows_build_jobs.extend(
    [
        BuildJob("install-qt", "6.3.2", "windows", "android", "android_armv7", "android_armv7", is_autodesktop=True),
        BuildJob("install-qt", "6.4.3", "windows", "android", "android_x86_64", "android_x86_64", is_autodesktop=True),
    ]
)

qt_creator_bin_path = "./Tools/QtCreator/bin/"
qt_creator_mac_bin_path = "./Qt Creator.app/Contents/MacOS/"
qt_ifw_bin_path = "./Tools/QtInstallerFramework/*/bin/"
tool_options = {
    "TOOL1_ARGS": "tools_qtcreator qt.tools.qtcreator",
    "LIST_TOOL1_CMD": f"ls {qt_creator_bin_path}",
    "TEST_TOOL1_CMD": f"{qt_creator_bin_path}qbs --version",
    "TOOL2_ARGS": "tools_ifw",
    "TEST_TOOL2_CMD": f"{qt_ifw_bin_path}archivegen --version",
    "LIST_TOOL2_CMD": f"ls {qt_ifw_bin_path}",
}
# Mac Qt Creator is a .app, or "Package Bundle", so the path is changed:
tool_options_mac = {
    **tool_options,
    "TEST_TOOL1_CMD": f'"{qt_creator_mac_bin_path}qbs" --version',
    "LIST_TOOL1_CMD": f'ls "{qt_creator_mac_bin_path}"',
}
windows_build_jobs.append(
    BuildJob("install-tool", "", "windows", "desktop", "", "", tool_options=tool_options)
)
linux_build_jobs.append(
    BuildJob("install-tool", "", "linux", "desktop", "", "", tool_options=tool_options)
)
mac_build_jobs.append(
    BuildJob("install-tool", "", "mac", "desktop", "", "", tool_options=tool_options_mac)
)

# Commercial
windows_build_jobs.append(
    BuildJob("install-qt-official", "6.8.1", "windows", "desktop", "win64_msvc2022_64",
             "win64_msvc2022_64", module="qtquick3d")
)
linux_build_jobs.append(
    BuildJob("install-qt-official", "6.8.1", "linux", "desktop", "linux_gcc_64",
             "linux_gcc_64", module="qtquick3d")
)
mac_build_jobs.append(
    BuildJob("install-qt-official", "6.8.1", "mac", "desktop", "clang_64", "clang_64",
             module="qtquick3d")
)

matrices = {}

for platform_build_job in all_platform_build_jobs:
    matrix_dictionary = collections.OrderedDict()

    for build_job, python_version in product(
        platform_build_job.build_jobs, python_versions
    ):
        key = "{} {} {} for {}".format(
            build_job.command, build_job.qt_version, build_job.arch, build_job.target
        )
        if build_job.spec:
            key = '{} (spec="{}")'.format(key, build_job.spec)
        if build_job.module:
            key = "{} ({})".format(key, build_job.module)
        if build_job.subarchives:
            key = "{} ({})".format(key, build_job.subarchives)
        if build_job.output_dir:
            key = "{} ({})".format(key, build_job.output_dir)
        matrix_dictionary[key] = collections.OrderedDict(
            [
                ("PYTHON_VERSION", python_version),
                ("SUBCOMMAND", build_job.command),
                ("QT_VERSION", build_job.qt_version),
                ("HOST", build_job.host),
                ("TARGET", build_job.target),
                ("ARCH", build_job.arch),
                ("ARCHDIR", build_job.archdir),
                ("MODULE", build_job.module if build_job.module else ""),
                ("QT_BASE_MIRROR", build_job.mirror if build_job.mirror else ""),
                ("SUBARCHIVES", build_job.subarchives if build_job.subarchives else ""),
                ("SPEC", build_job.spec if build_job.spec else ""),
                ("MINGW_VARIANT", build_job.mingw_variant),
                ("MINGW_TOOL_NAME", build_job.mingw_tool_name()),
                ("MINGW_FOLDER", build_job.mingw_folder()),
                ("IS_AUTODESKTOP", str(build_job.is_autodesktop)),
                ("HAS_WASM", build_job.list_options.get("HAS_WASM", "True")),
                ("OUTPUT_DIR", build_job.output_dir if build_job.output_dir else ""),
                ("QT_BINDIR", build_job.qt_bindir()),
                ("WIN_QT_BINDIR", build_job.win_qt_bindir()),
                ("EMSDK_VERSION", (build_job.emsdk_version + "@main").split('@')[0]),
                ("EMSDK_TAG", (build_job.emsdk_version + "@main").split('@')[1]),
                ("WIN_AUTODESK_QT_BINDIR", build_job.win_autodesk_qt_bindir()),
                ("TOOL1_ARGS", build_job.tool_options.get("TOOL1_ARGS", "")),
                ("LIST_TOOL1_CMD", build_job.tool_options.get("LIST_TOOL1_CMD", "")),
                ("TEST_TOOL1_CMD", build_job.tool_options.get("TEST_TOOL1_CMD", "")),
                ("TOOL2_ARGS", build_job.tool_options.get("TOOL2_ARGS", "")),
                ("LIST_TOOL2_CMD", build_job.tool_options.get("LIST_TOOL2_CMD", "")),
                ("TEST_TOOL2_CMD", build_job.tool_options.get("TEST_TOOL2_CMD", "")),
                ("CHECK_OUTPUT_CMD", build_job.check_output_cmd or "")
            ]
        )

    matrices[platform_build_job.platform] = matrix_dictionary

print("Setting Variables below")
print(
    f"##vso[task.setVariable variable=linux;isOutput=true]{json.dumps(matrices['linux'])}"
)
print(
    f"##vso[task.setVariable variable=linux_arm64;isOutput=true]{json.dumps(matrices['linux_arm64'])}"
)
print(
    f"##vso[task.setVariable variable=windows;isOutput=true]{json.dumps(matrices['windows'])}"
)
print(
    f"##vso[task.setVariable variable=mac;isOutput=true]{json.dumps(matrices['mac'])}"
)<|MERGE_RESOLUTION|>--- conflicted
+++ resolved
@@ -239,14 +239,9 @@
                              "./Examples/Qt-6.1.3/tutorials/",
         ),
         # test for list commands
-<<<<<<< HEAD
-        BuildJob('list-commands', '6.1.0', 'linux', 'desktop', 'gcc_64', '', spec=">6.0,<6.1.1", list_options={'HAS_WASM': "False"}),
+        BuildJob('list-commands', '6.1.0', 'linux', 'desktop', 'gcc_64', '', spec=">6.0,<6.1.1",
+                 list_options={'HAS_WASM': "False"}),
         BuildJob('list-commands', '6.1.0', 'linux', 'android', 'android_armv7', '', spec=">6.0,<6.1.1", list_options={}),
-=======
-        BuildJob('list-qt', '6.1.0', 'linux', 'desktop', 'gcc_64', '', spec=">6.0,<6.1.1",
-                 list_options={'HAS_WASM': "False"}),
-        BuildJob('list-qt', '6.1.0', 'linux', 'android', 'android_armv7', '', spec=">6.0,<6.1.1", list_options={}),
->>>>>>> b7893142
     ]
 )
 
