--- conflicted
+++ resolved
@@ -1,23 +1,20 @@
 import json
 import re
 import sys
-import textwrap
 from pathlib import Path
 from typing import Generator
 
 import pytest
 
 from aqt.installer import Cli
-<<<<<<< HEAD
 from aqt.metadata import (
     ArchiveId,
     MetadataFactory,
     SimpleSpec,
     Version,
+    Versions,
     suggested_follow_up,
 )
-=======
-from aqt.metadata import ArchiveId, MetadataFactory, SimpleSpec, Version, Versions
 
 
 def test_versions():
@@ -63,7 +60,6 @@
         format(versions, "x")
     assert pytest_wrapped_e.type == TypeError
 
->>>>>>> 3811218e
 
 MINOR_REGEX = re.compile(r"^\d+\.(\d+)")
 
