name: Check tox tests, lint and types

on:
  push:
    branches:
      - master
      - releases/*
  pull_request:
    types:
      - opened
      - synchronize
      - reopened

jobs:
  check_document:
    name: Check packaging 📦
    runs-on: ubuntu-22.04
    steps:
    - uses: actions/checkout@v4
      with:
        fetch-depth: 20
        fetch-tags: true
        lfs: true
    - name: Set up Python 3.12
      uses: actions/setup-python@v5
      with:
        python-version: '3.12'
    - name: Install tools
      run: |
        pip install -U pip
        pip install tox tox-gh-actions coveralls coverage[toml]
<<<<<<< HEAD
    - name: Test
      run: tox
=======
    - name: Check
      run: |
        tox
        coverage xml -o cobertura.xml
>>>>>>> 7a127281
      env:
        PYTEST_ADDOPTS: --cov-config=pyproject.toml --cov --cov-append --verbose
    - name: Upload Coverage
      run: coveralls --service=github
      env:
        GITHUB_TOKEN: ${{ secrets.GITHUB_TOKEN }}
    - uses: actions/setup-java@v4
      with:
        distribution: 'temurin'
        java-version: '21'
    - name: Send coverage to codacy
      run: |
        java -jar ci/codacy-coverage-reporter-assembly.jar report -l Python -t ${PROJECT_TOKEN} -r cobertura.xml
      env:
        PROJECT_TOKEN: ${{ secrets.CODACY_PROJECT_TOKEN }}<|MERGE_RESOLUTION|>--- conflicted
+++ resolved
@@ -29,15 +29,10 @@
       run: |
         pip install -U pip
         pip install tox tox-gh-actions coveralls coverage[toml]
-<<<<<<< HEAD
     - name: Test
-      run: tox
-=======
-    - name: Check
       run: |
         tox
         coverage xml -o cobertura.xml
->>>>>>> 7a127281
       env:
         PYTEST_ADDOPTS: --cov-config=pyproject.toml --cov --cov-append --verbose
     - name: Upload Coverage
